#!/usr/bin/python
import datetime
import subprocess
import uuid
import os
import sys
import pprint
import argparse


# Generic functions


def get_date():
    date = datetime.datetime.now()
    return date.strftime("%y%m%d")


def dx_make_workflow_dir(dx_dir_path):
    command = "dx mkdir -p /output/; dx mkdir {dx_dir_path}".format(
        dx_dir_path=dx_dir_path)
    try:
        subprocess.check_output(command,
                                stderr=subprocess.STDOUT,
                                shell=True)
        return True
    except subprocess.CalledProcessError as cmdexc:
        return False


def describe_object(object_id_or_path):
    command = "dx describe {object_id_or_path}".format(
        object_id_or_path=object_id_or_path)

    # This try except is used to handle permission errors generated
    # when dx describe tries to get info about files we do not have permission
    # to access.
    # In these cases the description is returned but the commands has non-0
    # exit status so errors out

    try:
        workflow_description = subprocess\
            .check_output(command, stderr=subprocess.STDOUT, shell=True)
    except subprocess.CalledProcessError as cmdexc:
        workflow_description = str(cmdexc.output)
    return workflow_description.split("\n")


def get_object_attribute_from_object_id_or_path(object_id_or_path, attribute):

    workflow_description = describe_object(object_id_or_path)

    for line in workflow_description:
        if line.startswith("{attribute} ".format(attribute=attribute)):
            attribute_value = line.split(" ")[-1]
            return attribute_value
    return None


def get_workflow_stage_info(workflow_id):
    workflow_description = describe_object(workflow_id)

    stages = {}

    previous_line_is_stage = False
    for index, line in enumerate(workflow_description):

        if line.startswith("Stage "):
            previous_line_is_stage = True
            stage = line.split(" ")[1]

        # If prev line was stage line then this line contains executable
        elif previous_line_is_stage:
            assert line.startswith("  Executable"),\
            "Expected '  Executable' line after stage line {line_num}\n{line}"\
                .format(line_num=index+1, line=line)

            app_id = line.split(" ")[-1]
            app_name = get_object_attribute_from_object_id_or_path(app_id, "Name")

            stages[stage] = {"app_id": app_id,
                             "app_name": app_name}
            previous_line_is_stage = False

        else:
            previous_line_is_stage = False

    return stages


def make_app_out_dirs(workflow_stage_info,
                      workflow_output_dir):
    out_dirs = {}
    for stage, stage_info in sorted(workflow_stage_info.items()):
        app_out_dir = "{workflow_output_dir}{app_name}"\
            .format(workflow_output_dir=workflow_output_dir,
                    app_name=stage_info["app_name"])
        # mkdir with -p so no error if multiples of same app try to make
        # multiple dirs e.g. fastqc
        command = "dx mkdir -p {app_out_dir}"\
            .format(app_out_dir=app_out_dir)

        subprocess.check_output(command, shell=True)
        out_dirs[stage] = app_out_dir
    return out_dirs


def format_relative_paths(workflow_stage_info):
    result = ""
    for stage, stage_info in sorted(workflow_stage_info.items()):
        command_option = '--stage-relative-output-folder {stage_id} "{app_name}" '\
            .format(stage_id=stage, app_name=stage_info["app_name"])
        result += command_option
    return result


def find_app_dir(workflow_output_dir, app_basename):
    if app_basename == None:
        return "/"
    command = "dx ls {workflow_output_dir} | grep {app_basename}".format(workflow_output_dir=workflow_output_dir, app_basename=app_basename)
    search_result = subprocess.check_output(command, shell=True).strip().split("\n")
    assert len(search_result) < 2, "app_basename '{app_basename}' resolved to multiple apps:\n{apps}".format(app_basename=app_basename, apps=", ".join(search_result))
    assert len(search_result) > 0, "app_basename '{app_basename}' matched no apps"
    return "".join([workflow_output_dir, search_result[0]])


def get_stage_input_file_list(app_dir, app_subdir="", filename_pattern="."):
    command = "dx ls {app_dir}{app_subdir} | grep {filename_pattern}".format(app_dir=app_dir, app_subdir=app_subdir, filename_pattern=filename_pattern)
    try:
        search_result = subprocess.check_output(command, shell=True).strip().split("\n")
    except subprocess.CalledProcessError:  # If no files found grep returns 1. This can be valid e.g. no NA12878
        search_result = []
    file_ids = []
    for file in search_result:
        full_path = "".join([app_dir, app_subdir, file])
        file_id = get_object_attribute_from_object_id_or_path(full_path, "ID")
        file_ids.append(file_id)

    return file_ids


def get_dx_cwd_project_id():
    command = 'dx env | grep -P "Current workspace\t" | awk -F "\t" \'{print $NF}\' | sed s/\'"\'//g'
    project_id = subprocess.check_output(command, shell=True).strip()
    return project_id


# Single sample apps batch

def make_ss_workflow_out_dir(workflow_id):
    workflow_name = get_object_attribute_from_object_id_or_path(workflow_id, "Name")
    assert workflow_name, "Workflow name not found. Aborting"
    workflow_output_dir_pattern = "/output/{workflow_name}-{date}-{index}/"
    date=get_date()

    i = 1
    while i < 100:  # < 100 runs = sanity check
        workflow_output_dir = workflow_output_dir_pattern\
            .format(workflow_name=workflow_name, date=date, index=i)
        if dx_make_workflow_dir(workflow_output_dir):
            print("Using\t\t%s" % workflow_output_dir)
            return workflow_output_dir
        else:
            print("Skipping\t%s" % workflow_output_dir)
        i += 1
    return None

def make_ss_dias_batch_file(input_directory):
    # uuids for temp files to prevent collisions during parallel runs
    fastq_dict = make_fq_dict(input_directory)
    batch_uuid = str(uuid.uuid4())
    batch_tsv = batch_uuid + ".dx_batch.tsv"

    sentieon_R1_input_stage = "stage-Fk9p4Kj4yBGfpvQf85fQXJq5.reads_fastqgzs"
    sentieon_R2_input_stage = "stage-Fk9p4Kj4yBGfpvQf85fQXJq5.reads2_fastqgzs"
    sentieon_sample_input_stage = "stage-Fk9p4Kj4yBGfpvQf85fQXJq5.sample"
    fastqc_fastqs_input_stage = "stage-Fx13V7j433GjFxbX2XxzYJVY.fastqs"
    id_suffix = " ID"

    headers = ["batch ID",
               sentieon_R1_input_stage,
               sentieon_R2_input_stage,
               sentieon_sample_input_stage,
               fastqc_fastqs_input_stage,
               sentieon_R1_input_stage + id_suffix,
               sentieon_R2_input_stage + id_suffix,
               fastqc_fastqs_input_stage + id_suffix]

    batch_file_lines = []
    header_line = "\t".join(headers)
    batch_file_lines.append(header_line)

    for sample, reads in sorted(fastq_dict.items()):
        assert(len(reads["R1"]) == len(reads["R2"])), "Mismatched number of R1/R2 fastqs for {}".format(sample)
        r_1   = "[" + ",".join(reads["R1"]) + "]"
        r_2   = "[" + ",".join(reads["R2"]) + "]"
        r_all = "[" + ",".join([",".join(reads["R1"]), ",".join(reads["R2"])]) + "]"
        data_fields = [sample, "-","-",sample,"-",r_1,r_2,r_all]
        data_line = "\t".join(data_fields)
        batch_file_lines.append(data_line)

    with open(batch_tsv, "w") as batch_fh:
        for line in batch_file_lines:
            batch_fh.write("%s\n" % line)
    
    assert os.path.exists(batch_tsv), "Failed to generate batch file!"
    return batch_tsv

def make_fq_dict(path):

    command = "dx find data --name *fastq.gz --brief"
    fastq_id_list = subprocess.check_output(command, shell=True).strip().split("\n")
    fastq_dict = {}
    for fastq_id in fastq_id_list:
        command = "dx describe --name {}".format(fastq_id)
        fastq_file_id = fastq_id.split(":")[1]
        fastq_filename = subprocess.check_output(command, shell=True).strip()
        sample_id = fastq_filename.split("_")[0]
        if sample_id == "Undetermined":
            continue

        read_num = None
        if "_R1_" in fastq_filename:
            read_num = "R1"
        elif "_R2_" in fastq_filename:
            read_num = "R2"
        
        assert read_num, "Unable to determine read number (R1 or R2) for fastq {}".format(fastq_filename)

        # Make a new dict entry for sample if not present
        fastq_dict.setdefault(sample_id, {"R1":[],
                                          "R2":[]})

        # Add file to appropriate place in dict
        fastq_dict[sample_id].setdefault(read_num, []).append(fastq_file_id)

    return fastq_dict

def run_dias_ss_batch_file(workflow_id,
                        batch_file,
                        workflow_stage_info,
                        workflow_out_dir):
    app_relative_paths = format_relative_paths(workflow_stage_info)
    command = 'dx run --yes {workflow_id} --batch-tsv {batch_file} --destination={workflow_out_dir} {app_relative_paths}'\
        .format(workflow_id=workflow_id,
                batch_file=batch_file,
                workflow_out_dir=workflow_out_dir,
                app_relative_paths=app_relative_paths)
    subprocess.call(command, shell=True)


def run_ss_workflow(input_dir):
    assert input_dir.startswith("/"), "Input directory must be full path (starting at /)"
    ss_workflow_id          = "project-Fkb6Gkj433GVVvj73J7x8KbV:workflow-Fx13Gj8433GpvFf4Kg0535bK"
    ss_workflow_out_dir     = make_ss_workflow_out_dir(ss_workflow_id)
    ss_workflow_stage_info  = get_workflow_stage_info(ss_workflow_id)
    ss_app_out_dirs         = make_app_out_dirs(ss_workflow_stage_info,
                                                ss_workflow_out_dir)
    ss_batch_file          = make_ss_dias_batch_file(input_dir)
    run_dias_ss_batch_file(ss_workflow_id,
                           ss_batch_file,
                           ss_workflow_stage_info,
                           ss_workflow_out_dir)
    return ss_workflow_out_dir


# Multi sample apps

def make_ms_workflow_out_dir(ms_workflow_id, ss_workflow_out_dir):
    ms_workflow_name = get_object_attribute_from_object_id_or_path(ms_workflow_id, "Name")
    assert ms_workflow_name, "Workflow name not found. Aborting"
    ms_workflow_output_dir_pattern = "{ss_workflow_out_dir}{ms_workflow_name}-{date}-{index}/"
    date=get_date()

    i = 1
    while i < 100:  # < 100 runs = sanity check
        ms_workflow_output_dir = ms_workflow_output_dir_pattern\
            .format(ss_workflow_out_dir=ss_workflow_out_dir, ms_workflow_name=ms_workflow_name, date=date, index=i)
        if dx_make_workflow_dir(ms_workflow_output_dir):
            print("Using\t\t%s" % ms_workflow_output_dir)
            return ms_workflow_output_dir
        else:
            print("Skipping\t%s" % ms_workflow_output_dir)
        i += 1
    return None


def get_ms_stage_input_dict(ss_workflow_out_dir):

    stage_input_dict = {"stage-FpPQpk8433GZz7615xq3FyvF.flagstat":{"app":"flagstat",
                                                                   "subdir": "",
                                                                   "pattern": "flagstat$"},
                        "stage-FpPQpk8433GZz7615xq3FyvF.coverage":{"app":"region_coverage",
                                                                   "subdir": "",
                                                                   "pattern": "5bp.gz$",},
                        "stage-FpPQpk8433GZz7615xq3FyvF.coverage_index":{"app":"region_coverage",
                                                                         "subdir": "",
                                                                         "pattern": "5bp.gz.tbi$",},
                        "stage-Fpz3Jqj433Gpv7yQFfKz5f8g.SampleSheet":{"app":None,
                                                                      "subdir": "",
                                                                      "pattern": "SampleSheet.csv$",},
                        "stage-Fq1BPKj433Gx3K4Y8J35j0fv.query_vcf":{"app":"sentieon-dnaseq",
                                                                    "subdir": "",
                                                                    "pattern": "NA12878_markdup_recalibrated_Haplotyper.vcf.gz$",},                }

    for stage_input, stage_input_info in stage_input_dict.items():
        #ss_workflow_out_dir = "/output/dias_v1.0.0_DEV-200430-1/"  # DEBUG
        input_app_dir = find_app_dir(ss_workflow_out_dir, stage_input_info["app"])
        stage_input_dict[stage_input]["file_list"] = get_stage_input_file_list(input_app_dir, app_subdir=stage_input_info["subdir"], filename_pattern=stage_input_info["pattern"])

    return stage_input_dict


def make_ms_dias_batch_file(ms_stage_input_dict, ss_workflow_out_dir, ms_workflow_out_dir):
    batch_uuid = str(uuid.uuid4())
    batch_filename = ".".join([batch_uuid, "tsv"])

    headers = ["batch ID"]
    values = ["multi"]

    # Hap.py - static values
    headers.append("stage-Fq1BPKj433Gx3K4Y8J35j0fv.prefix")
    values.append("NA12878")

    # For each stage add the column header and the values in that column
    for stage_input in ms_stage_input_dict:

        if len(ms_stage_input_dict[stage_input]["file_list"]) == 0:
            continue

        headers.append(stage_input)  # col for file name
        headers.append(" ".join([stage_input, "ID"]))  # col for file ID

        # One file in file list - no need to merge into array
        if len(ms_stage_input_dict[stage_input]["file_list"]) == 1:
            file_ids = ms_stage_input_dict[stage_input]["file_list"][0]
            values.append("")  # No need to provide file name in batch file
            values.append(file_ids)

        # making a square bracketed comma separated list if multiple input files 
        elif len(ms_stage_input_dict[stage_input]["file_list"]) > 1:
            # Square bracketed csv list
            file_ids = "[{file_ids}]".format(file_ids = ",".join([file_id for file_id in ms_stage_input_dict[stage_input]["file_list"]]))
            values.append("")  # No need to provide file name in batch file
            values.append(file_ids)

    # Write the file content
    with open(batch_filename, "w") as b_fh:
        for line in [headers, values]:
            tsv_line = "\t".join(line) + "\n"
            b_fh.write(tsv_line)

    return batch_filename


def run_ms_workflow(ss_workflow_out_dir):
    assert ss_workflow_out_dir.startswith("/"), "Input directory must be full path (starting at /)"
    ms_workflow_id = "project-Fkb6Gkj433GVVvj73J7x8KbV:workflow-FpKqKP8433Gj8JbxB0433F3y"
    ms_workflow_out_dir = make_ms_workflow_out_dir(ms_workflow_id, ss_workflow_out_dir)
    ms_workflow_stage_info  = get_workflow_stage_info(ms_workflow_id)
    ms_output_dirs = make_app_out_dirs(ms_workflow_stage_info,
                                       ms_workflow_out_dir)

    ms_stage_input_dict = get_ms_stage_input_dict(ss_workflow_out_dir)
    ms_batch_file = make_ms_dias_batch_file(ms_stage_input_dict,ss_workflow_out_dir, ms_workflow_out_dir)

    run_wf_command = "dx run --yes {ms_workflow_id} --batch-tsv={ms_batch_file}".format(ms_workflow_id=ms_workflow_id,ms_batch_file=ms_batch_file)

    app_relative_paths = format_relative_paths(ms_workflow_stage_info)

    destination = " --destination={ms_workflow_out_dir} ".format(ms_workflow_out_dir=ms_workflow_out_dir)

    command = " ".join([run_wf_command, app_relative_paths, destination])
    subprocess.check_call(command, shell=True)

    return ms_workflow_out_dir


# MultiQC

def run_multiqc_app(ms_workflow_out_dir):
    assert ms_workflow_out_dir.startswith("/"), "Input directory must be full path (starting at /)"
<<<<<<< HEAD
    mqc_applet_id  =  "project-Fkb6Gkj433GVVvj73J7x8KbV:applet-FvZZzX0433GbQvxjJ298Fv4Z"
    mqc_config_file = "project-Fkb6Gkj433GVVvj73J7x8KbV:file-FvZb1J0433GVKg32481bXVXJ"
=======
    mqc_applet_id  =  "project-Fkb6Gkj433GVVvj73J7x8KbV:applet-FqjqxQ84g59zky9YJZKKkX0p"
    mqc_config_file = "project-Fkb6Gkj433GVVvj73J7x8KbV:file-FqjvJ504g59kP3pQF0QJG9jX"
>>>>>>> d5148b31
    project_id = get_dx_cwd_project_id()
    path_dirs = [x for x in ms_workflow_out_dir.split("/") if x]
    assert path_dirs[-3] == "output"
    assert "single" in path_dirs[-2]
    assert "multi" in path_dirs[-1]
    ss_for_multiqc = path_dirs[-2]
    ms_for_multiqc = path_dirs[-1]

    mqc_applet_name = get_object_attribute_from_object_id_or_path(mqc_applet_id, "Name")
    mqc_applet_out_dir = "".join([ms_workflow_out_dir,mqc_applet_name])

    dx_make_workflow_dir(mqc_applet_out_dir)

    command = "dx run {applet_id} --yes -ieggd_multiqc_config_file='{mqc_config_file}' -iproject_for_multiqc='{project_id}' -iss_for_multiqc='{ss_for_multiqc}' -ims_for_multiqc='{ms_for_multiqc}' --destination='{mqc_out_dir}'"
    command = command.format(applet_id=mqc_applet_id, 
                             mqc_config_file=mqc_config_file, 
                             project_id=project_id, 
                             ss_for_multiqc=ss_for_multiqc, 
                             ms_for_multiqc=ms_for_multiqc,
                             mqc_out_dir=mqc_applet_out_dir)

    subprocess.check_call(command, shell=True)

    return mqc_applet_out_dir


# vcf2xls

def make_vcf2xls_batch_file(input_directory):
    # uuids for temp files to prevent collisions during parallel runs

    # Input dir is multi sample output dir. We want input files from the parent single sample dir
    assert input_directory.startswith("/"), "Input directory must be full path (starting at /)"
    command = "dx cd {input_directory}; dx cd ..".format(input_directory=input_directory)
    subprocess.check_call(command, shell=True)
    batch_uuid = str(uuid.uuid4())
    batch_tsv = "{batch_uuid}.0000.tsv".format(batch_uuid=batch_uuid)

    sample = "(.*)"

    command = """
    dx generate_batch_inputs \
    -iannotated_vcf='{sample}_markdup(.*)annotated.vcf$' \
    -iraw_vcf='{sample}_markdup(.*)Haplotyper.vcf.gz$$' \
    -isample_coverage_file='{sample}_markdup(.*)nirvana_20(.*)_5bp.gz$' \
    -isample_coverage_index='{sample}_markdup(.*)nirvana_20(.*)_5bp.gz.tbi$' \
    -iflagstat_file='{sample}_markdup.flagstat' \
    -o {batch_uuid}""".format(sample=sample, batch_uuid=batch_uuid)

    FNULL = open(os.devnull, 'w')
    subprocess.call(command, stderr=subprocess.STDOUT, stdout=FNULL, shell=True)
    assert os.path.exists(batch_tsv), "Failed to generate batch file!"
    return batch_tsv


def make_reanalysis_batch_file(batch_file, reanalysis_dict):

    # We have an input batch file with all samples on the run and
    # no panels specified
    # Discard the samples we do not want, and add panels to those we do want
    # This is done in this way because a batch file cannot be generated
    # for a specific subset of sampleIDs, so instead we make a batch for all
    # and remove those we don't need

    output_lines = []

    with open(batch_file) as in_fh:

        # Add a new column for the panels
        header = in_fh.readline().strip()
        output_header = "\t".join([header, "list_panel_names_genes\n"])
        output_lines.append(output_header)

        # Find the samples we want and add their panels
        for line in in_fh:
            sample = line.split("\t")[0]
            panels = reanalysis_dict.get(sample, None)

            # If no panel(s) then not a reanalysis so dont include in output
            if panels:
                panels_str = ",".join(list(panels))
                output_line = "\t".join([line.strip(), panels_str + "\n"])
                output_lines.append(output_line)

    with open(batch_file, "w") as out_fh:
        out_fh.writelines(output_lines)

    return batch_file


def run_vcf2xls_app(ms_workflow_out_dir, reanalysis_dict=None):
    # Static
    vcf2xls_applet_id = "project-Fkb6Gkj433GVVvj73J7x8KbV:applet-Fqjz7G0433GpKP8Y8pBf6BvK"
    genepanels_file = "project-Fkb6Gkj433GVVvj73J7x8KbV:file-Fq3yY48433GxY9VQ9ZZ9ZfqX"
    bioinformatic_manifest = "project-Fkb6Gkj433GVVvj73J7x8KbV:file-FvyX44j433Gz74z60Vg0QgkG"
    exons_nirvana = "project-Fkb6Gkj433GVVvj73J7x8KbV:file-Fq18Yp0433GjB7172630p9Yv"
<<<<<<< HEAD
    nirvana_genes2transcripts = "project-Fkb6Gkj433GVVvj73J7x8KbV:file-FvfV6kQ433Gv5FF9F94X5jFJ"
=======
    nirvana_genes2transcripts = "project-Fkb6Gkj433GVVvj73J7x8KbV:file-FqxQ6kj433GfQ4B03g0B4fY8"
>>>>>>> d5148b31

    # Dynamic - run dependent
    command = "dx find data --path {ms_workflow_out_dir}expected_depth_v1.1.2/ --name *gz --brief".format(ms_workflow_out_dir=ms_workflow_out_dir)
    runfolder_coverage_file = subprocess.check_output(command, shell=True).strip()

    command = "dx find data --path {ms_workflow_out_dir}expected_depth_v1.1.2/ --name *gz.tbi --brief".format(ms_workflow_out_dir=ms_workflow_out_dir)
    runfolder_coverage_index = subprocess.check_output(command, shell=True).strip()

    vcf2xls_applet_name = get_object_attribute_from_object_id_or_path(vcf2xls_applet_id, "Name")
    vcf2xls_applet_out_dir = "".join([ms_workflow_out_dir,vcf2xls_applet_name])

    batch_file = make_vcf2xls_batch_file(ms_workflow_out_dir)
    if reanalysis_dict:
        batch_file = make_reanalysis_batch_file(batch_file, reanalysis_dict)
    dx_make_workflow_dir(vcf2xls_applet_out_dir)

    command = "dx run {applet_id} --yes --destination='{vcf2xls_applet_out_dir}' --batch-tsv='{batch_file}' -irunfolder_coverage_file='{runfolder_coverage_file}' -irunfolder_coverage_index='{runfolder_coverage_index}' -igenepanels_file='{genepanels_file}' -ibioinformatic_manifest='{bioinformatic_manifest}' -iexons_nirvana='{exons_nirvana}' -inirvana_genes2transcripts='{nirvana_genes2transcripts}' "

    command = command.format(applet_id=vcf2xls_applet_id, 
                             vcf2xls_applet_out_dir=vcf2xls_applet_out_dir,
                             batch_file=batch_file,
                             runfolder_coverage_file=runfolder_coverage_file,
                             runfolder_coverage_index=runfolder_coverage_index,
                             genepanels_file=genepanels_file,
                             bioinformatic_manifest=bioinformatic_manifest,
                             exons_nirvana=exons_nirvana,
                             nirvana_genes2transcripts=nirvana_genes2transcripts
                             )

    subprocess.check_call(command, shell=True)

    return vcf2xls_applet_out_dir


def run_reanalysis(input_dir, reanalysis_list):
    reanalysis_dict = {}

    with open(reanalysis_list) as r_fh:
        for line in r_fh:
            fields = line.strip().split("\t")
            assert len(fields) == 2, "Unexpected number of fields in reanalysis_list. File must contain one tab separated sample/panel combination per line"
            sample, panel = fields
            reanalysis_dict.setdefault(sample, set()).add(panel)

    run_vcf2xls_app(input_dir, reanalysis_dict)


def main():
    parser = argparse.ArgumentParser()
    subparsers = parser.add_subparsers()

    parser_s = subparsers.add_parser('single', help='single help')
    parser_s.add_argument('input_dir', type=str, help='Input data directory path')
    parser_s.set_defaults(which='single')

    parser_m = subparsers.add_parser('multi', help='multi help')
    parser_m.add_argument('input_dir', type=str, help='A single sample workflow output directory path')
    parser_m.set_defaults(which='multi')

    parser_q = subparsers.add_parser('qc', help='multiqc help')
    parser_q.add_argument('input_dir', type=str, help='A multi sample workflow output directory path')
    parser_q.set_defaults(which='qc')

    parser_r = subparsers.add_parser('reports', help='reports help')
    parser_r.add_argument('input_dir', type=str, help='A multi sample workflow output directory path')
    parser_r.set_defaults(which='reports')

    parser_r = subparsers.add_parser('reanalysis', help='reanalysis help')
    parser_r.add_argument('input_dir', type=str, help='A multi sample workflow output directory path')
    parser_r.add_argument('reanalysis_list', type=str, help='Tab delimited file containg sample and panel for reanalysis. One sample/panel combination per line')
    parser_r.set_defaults(which='reanalysis')


    args = parser.parse_args()
    workflow = args.which
    assert workflow, "Please specify a subcommand"
    if args.input_dir and not args.input_dir.endswith("/"):
        args.input_dir = args.input_dir + "/"

    if workflow == "single":
        ss_workflow_out_dir = run_ss_workflow(args.input_dir)
    elif workflow == "multi":
        ms_workflow_out_dir = run_ms_workflow(args.input_dir)
    elif workflow == "qc":
        mqc_applet_out_dir = run_multiqc_app(args.input_dir)
    elif workflow == "reports":
        reports_out_dir = run_vcf2xls_app(args.input_dir)
    elif workflow == "reanalysis":
        reports_out_dir = run_reanalysis(args.input_dir, args.reanalysis_list)

if __name__ == "__main__":
    main()<|MERGE_RESOLUTION|>--- conflicted
+++ resolved
@@ -380,13 +380,10 @@
 
 def run_multiqc_app(ms_workflow_out_dir):
     assert ms_workflow_out_dir.startswith("/"), "Input directory must be full path (starting at /)"
-<<<<<<< HEAD
+    
     mqc_applet_id  =  "project-Fkb6Gkj433GVVvj73J7x8KbV:applet-FvZZzX0433GbQvxjJ298Fv4Z"
     mqc_config_file = "project-Fkb6Gkj433GVVvj73J7x8KbV:file-FvZb1J0433GVKg32481bXVXJ"
-=======
-    mqc_applet_id  =  "project-Fkb6Gkj433GVVvj73J7x8KbV:applet-FqjqxQ84g59zky9YJZKKkX0p"
-    mqc_config_file = "project-Fkb6Gkj433GVVvj73J7x8KbV:file-FqjvJ504g59kP3pQF0QJG9jX"
->>>>>>> d5148b31
+    
     project_id = get_dx_cwd_project_id()
     path_dirs = [x for x in ms_workflow_out_dir.split("/") if x]
     assert path_dirs[-3] == "output"
@@ -483,11 +480,7 @@
     genepanels_file = "project-Fkb6Gkj433GVVvj73J7x8KbV:file-Fq3yY48433GxY9VQ9ZZ9ZfqX"
     bioinformatic_manifest = "project-Fkb6Gkj433GVVvj73J7x8KbV:file-FvyX44j433Gz74z60Vg0QgkG"
     exons_nirvana = "project-Fkb6Gkj433GVVvj73J7x8KbV:file-Fq18Yp0433GjB7172630p9Yv"
-<<<<<<< HEAD
     nirvana_genes2transcripts = "project-Fkb6Gkj433GVVvj73J7x8KbV:file-FvfV6kQ433Gv5FF9F94X5jFJ"
-=======
-    nirvana_genes2transcripts = "project-Fkb6Gkj433GVVvj73J7x8KbV:file-FqxQ6kj433GfQ4B03g0B4fY8"
->>>>>>> d5148b31
 
     # Dynamic - run dependent
     command = "dx find data --path {ms_workflow_out_dir}expected_depth_v1.1.2/ --name *gz --brief".format(ms_workflow_out_dir=ms_workflow_out_dir)
