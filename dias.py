#!/usr/bin/python
<<<<<<< HEAD

import argparse
=======
import datetime
import subprocess
import uuid
import os
import sys
import pprint
import argparse

sys.path.append("/mnt/storage/apps/software/dias_config")

from dias_dynamic_files import (
    nirvana_genes2transcripts,
    bioinformatic_manifest,
    genepanels_file,
    project_id
)

# Generic functions


def get_date():
    date = datetime.datetime.now()
    return date.strftime("%y%m%d")


def dx_make_workflow_dir(dx_dir_path):
    command = "dx mkdir -p /output/; dx mkdir {dx_dir_path}".format(
        dx_dir_path=dx_dir_path)
    try:
        subprocess.check_output(command,
                                stderr=subprocess.STDOUT,
                                shell=True)
        return True
    except subprocess.CalledProcessError as cmdexc:
        return False


def describe_object(object_id_or_path):
    command = "dx describe {object_id_or_path}".format(
        object_id_or_path=object_id_or_path)

    # This try except is used to handle permission errors generated
    # when dx describe tries to get info about files we do not have permission
    # to access.
    # In these cases the description is returned but the commands has non-0
    # exit status so errors out

    try:
        workflow_description = subprocess\
            .check_output(command, stderr=subprocess.STDOUT, shell=True)
    except subprocess.CalledProcessError as cmdexc:
        workflow_description = str(cmdexc.output)
    return workflow_description.split("\n")


def get_object_attribute_from_object_id_or_path(object_id_or_path, attribute):

    workflow_description = describe_object(object_id_or_path)

    for line in workflow_description:
        if line.startswith("{attribute} ".format(attribute=attribute)):
            attribute_value = line.split(" ")[-1]
            return attribute_value
    return None


def get_workflow_stage_info(workflow_id):
    workflow_description = describe_object(workflow_id)

    stages = {}

    previous_line_is_stage = False
    for index, line in enumerate(workflow_description):

        if line.startswith("Stage "):
            previous_line_is_stage = True
            stage = line.split(" ")[1]

        # If prev line was stage line then this line contains executable
        elif previous_line_is_stage:
            assert line.startswith("  Executable"),\
            "Expected '  Executable' line after stage line {line_num}\n{line}"\
                .format(line_num=index+1, line=line)

            app_id = line.split(" ")[-1]
            app_name = get_object_attribute_from_object_id_or_path(app_id, "Name")

            stages[stage] = {"app_id": app_id,
                             "app_name": app_name}
            previous_line_is_stage = False

        else:
            previous_line_is_stage = False

    return stages


def make_app_out_dirs(workflow_stage_info,
                      workflow_output_dir):
    out_dirs = {}
    for stage, stage_info in sorted(workflow_stage_info.items()):
        app_out_dir = "{workflow_output_dir}{app_name}"\
            .format(workflow_output_dir=workflow_output_dir,
                    app_name=stage_info["app_name"])
        # mkdir with -p so no error if multiples of same app try to make
        # multiple dirs e.g. fastqc
        command = "dx mkdir -p {app_out_dir}"\
            .format(app_out_dir=app_out_dir)

        subprocess.check_output(command, shell=True)
        out_dirs[stage] = app_out_dir
    return out_dirs


def format_relative_paths(workflow_stage_info):
    result = ""
    for stage, stage_info in sorted(workflow_stage_info.items()):
        command_option = '--stage-relative-output-folder {stage_id} "{app_name}" '\
            .format(stage_id=stage, app_name=stage_info["app_name"])
        result += command_option
    return result


def find_app_dir(workflow_output_dir, app_basename):
    if app_basename == None:
        return "/"
    command = "dx ls {workflow_output_dir} | grep {app_basename}".format(workflow_output_dir=workflow_output_dir, app_basename=app_basename)
    search_result = subprocess.check_output(command, shell=True).strip().split("\n")
    assert len(search_result) < 2, "app_basename '{app_basename}' resolved to multiple apps:\n{apps}".format(app_basename=app_basename, apps=", ".join(search_result))
    assert len(search_result) > 0, "app_basename '{app_basename}' matched no apps"
    return "".join([workflow_output_dir, search_result[0]])


def get_stage_input_file_list(app_dir, app_subdir="", filename_pattern="."):
    command = "dx ls {app_dir}{app_subdir} | grep {filename_pattern}".format(app_dir=app_dir, app_subdir=app_subdir, filename_pattern=filename_pattern)
    try:
        search_result = subprocess.check_output(command, shell=True).strip().split("\n")
    except subprocess.CalledProcessError:  # If no files found grep returns 1. This can be valid e.g. no NA12878
        search_result = []
    file_ids = []
    for file in search_result:
        full_path = "".join([app_dir, app_subdir, file])
        file_id = get_object_attribute_from_object_id_or_path(full_path, "ID")
        file_ids.append(file_id)

    return file_ids


def get_dx_cwd_project_id():
    command = 'dx env | grep -P "Current workspace\t" | awk -F "\t" \'{print $NF}\' | sed s/\'"\'//g'
    project_id = subprocess.check_output(command, shell=True).strip()
    return project_id


# Single sample apps batch

def make_ss_workflow_out_dir(workflow_id):
    workflow_name = get_object_attribute_from_object_id_or_path(workflow_id, "Name")
    assert workflow_name, "Workflow name not found. Aborting"
    workflow_output_dir_pattern = "/output/{workflow_name}-{date}-{index}/"
    date=get_date()

    i = 1
    while i < 100:  # < 100 runs = sanity check
        workflow_output_dir = workflow_output_dir_pattern\
            .format(workflow_name=workflow_name, date=date, index=i)
        if dx_make_workflow_dir(workflow_output_dir):
            print("Using\t\t%s" % workflow_output_dir)
            return workflow_output_dir
        else:
            print("Skipping\t%s" % workflow_output_dir)
        i += 1
    return None


def make_ss_dias_batch_file(input_directory):
    # uuids for temp files to prevent collisions during parallel runs
    fastq_dict = make_fq_dict(input_directory)
    batch_uuid = str(uuid.uuid4())
    batch_tsv = batch_uuid + ".dx_batch.tsv"

    sentieon_R1_input_stage = "stage-Fk9p4Kj4yBGfpvQf85fQXJq5.reads_fastqgzs"
    sentieon_R2_input_stage = "stage-Fk9p4Kj4yBGfpvQf85fQXJq5.reads2_fastqgzs"
    sentieon_sample_input_stage = "stage-Fk9p4Kj4yBGfpvQf85fQXJq5.sample"
    fastqc_fastqs_input_stage = "stage-Fx13V7j433GjFxbX2XxzYJVY.fastqs"
    id_suffix = " ID"

    headers = ["batch ID",
               sentieon_R1_input_stage,
               sentieon_R2_input_stage,
               sentieon_sample_input_stage,
               fastqc_fastqs_input_stage,
               sentieon_R1_input_stage + id_suffix,
               sentieon_R2_input_stage + id_suffix,
               fastqc_fastqs_input_stage + id_suffix]

    batch_file_lines = []
    header_line = "\t".join(headers)
    batch_file_lines.append(header_line)

    for sample, reads in sorted(fastq_dict.items()):
        assert(len(reads["R1"]) == len(reads["R2"])), "Mismatched number of R1/R2 fastqs for {}".format(sample)
        r_1   = "[" + ",".join(reads["R1"]) + "]"
        r_2   = "[" + ",".join(reads["R2"]) + "]"
        r_all = "[" + ",".join([",".join(reads["R1"]), ",".join(reads["R2"])]) + "]"
        data_fields = [sample, "-","-",sample,"-",r_1,r_2,r_all]
        data_line = "\t".join(data_fields)
        batch_file_lines.append(data_line)

    with open(batch_tsv, "w") as batch_fh:
        for line in batch_file_lines:
            batch_fh.write("%s\n" % line)
    
    assert os.path.exists(batch_tsv), "Failed to generate batch file!"
    return batch_tsv


def make_fq_dict(path):

    command = "dx find data --path {path} --name *fastq.gz --brief".format(path=path)
    fastq_id_list = subprocess.check_output(command, shell=True).strip().split("\n")
    fastq_dict = {}
    for fastq_id in fastq_id_list:
        command = "dx describe --name {}".format(fastq_id)
        fastq_file_id = fastq_id.split(":")[1]
        fastq_filename = subprocess.check_output(command, shell=True).strip()
        sample_id = fastq_filename.split("_")[0]
        if sample_id == "Undetermined":
            continue

        read_num = None
        if "_R1_" in fastq_filename:
            read_num = "R1"
        elif "_R2_" in fastq_filename:
            read_num = "R2"
        
        assert read_num, "Unable to determine read number (R1 or R2) for fastq {}".format(fastq_filename)

        # Make a new dict entry for sample if not present
        fastq_dict.setdefault(sample_id, {"R1":[],
                                          "R2":[]})

        # Add fastq filename and file_id to appropriate place in dict. 
        # We add both id and name because we need to sort by name later
        fastq_dict[sample_id].setdefault(read_num, []).append((fastq_filename, fastq_file_id))

    # Sort fastq lists so that the fastq at pos n in R1 list
    # is paired with the fastq at pos n in R2 list
    # Once the sort is complete we remove the filename from the dict
    # since it was only there to enable the sort
    for sample in fastq_dict:
    	for read in ["R1", "R2"]:
    		# sort tuple on first element i.e. filename
    		# retain only file id i.e. second element
    		sorted_fastq_list = \
    			[x[1] for x in sorted(fastq_dict[sample][read], 
    								  key=lambda x: x[0])]
    		fastq_dict[sample][read] = sorted_fastq_list
    
    return fastq_dict


def run_dias_ss_batch_file(workflow_id,
                        batch_file,
                        workflow_stage_info,
                        workflow_out_dir):
    app_relative_paths = format_relative_paths(workflow_stage_info)
    command = 'dx run --yes {workflow_id} --batch-tsv {batch_file} --destination={workflow_out_dir} {app_relative_paths}'\
        .format(workflow_id=workflow_id,
                batch_file=batch_file,
                workflow_out_dir=workflow_out_dir,
                app_relative_paths=app_relative_paths)
    subprocess.call(command, shell=True)


def run_ss_workflow(input_dir):
    assert input_dir.startswith("/"), "Input directory must be full path (starting at /)"
    ss_workflow_id          = "project-Fkb6Gkj433GVVvj73J7x8KbV:workflow-Fx13Gj8433GpvFf4Kg0535bK"
    ss_workflow_out_dir     = make_ss_workflow_out_dir(ss_workflow_id)
    ss_workflow_stage_info  = get_workflow_stage_info(ss_workflow_id)
    ss_app_out_dirs         = make_app_out_dirs(ss_workflow_stage_info,
                                                ss_workflow_out_dir)
    ss_batch_file          = make_ss_dias_batch_file(input_dir)
    run_dias_ss_batch_file(ss_workflow_id,
                           ss_batch_file,
                           ss_workflow_stage_info,
                           ss_workflow_out_dir)
    return ss_workflow_out_dir


# Multi sample apps

def make_ms_workflow_out_dir(ms_workflow_id, ss_workflow_out_dir):
    ms_workflow_name = get_object_attribute_from_object_id_or_path(ms_workflow_id, "Name")
    assert ms_workflow_name, "Workflow name not found. Aborting"
    ms_workflow_output_dir_pattern = "{ss_workflow_out_dir}{ms_workflow_name}-{date}-{index}/"
    date=get_date()

    i = 1
    while i < 100:  # < 100 runs = sanity check
        ms_workflow_output_dir = ms_workflow_output_dir_pattern\
            .format(ss_workflow_out_dir=ss_workflow_out_dir, ms_workflow_name=ms_workflow_name, date=date, index=i)
        if dx_make_workflow_dir(ms_workflow_output_dir):
            print("Using\t\t%s" % ms_workflow_output_dir)
            return ms_workflow_output_dir
        else:
            print("Skipping\t%s" % ms_workflow_output_dir)
        i += 1
    return None


def get_ms_stage_input_dict(ss_workflow_out_dir):

    stage_input_dict = {"stage-FpPQpk8433GZz7615xq3FyvF.flagstat":{"app":"flagstat",
                                                                   "subdir": "",
                                                                   "pattern": "flagstat$"},
                        "stage-FpPQpk8433GZz7615xq3FyvF.coverage":{"app":"region_coverage",
                                                                   "subdir": "",
                                                                   "pattern": "5bp.gz$",},
                        "stage-FpPQpk8433GZz7615xq3FyvF.coverage_index":{"app":"region_coverage",
                                                                         "subdir": "",
                                                                         "pattern": "5bp.gz.tbi$",},
                        "stage-Fpz3Jqj433Gpv7yQFfKz5f8g.SampleSheet":{"app":None,
                                                                      "subdir": "",
                                                                      "pattern": "SampleSheet.csv$",},
                        "stage-Fq1BPKj433Gx3K4Y8J35j0fv.query_vcf":{"app":"sentieon-dnaseq",
                                                                    "subdir": "",
                                                                    "pattern": "NA12878_markdup_recalibrated_Haplotyper.vcf.gz$",},                }

    for stage_input, stage_input_info in stage_input_dict.items():
        #ss_workflow_out_dir = "/output/dias_v1.0.0_DEV-200430-1/"  # DEBUG
        input_app_dir = find_app_dir(ss_workflow_out_dir, stage_input_info["app"])
        stage_input_dict[stage_input]["file_list"] = get_stage_input_file_list(input_app_dir, app_subdir=stage_input_info["subdir"], filename_pattern=stage_input_info["pattern"])

    return stage_input_dict


def make_ms_dias_batch_file(ms_stage_input_dict, ss_workflow_out_dir, ms_workflow_out_dir):
    batch_uuid = str(uuid.uuid4())
    batch_filename = ".".join([batch_uuid, "tsv"])

    headers = ["batch ID"]
    values = ["multi"]

    # Hap.py - static values
    headers.append("stage-Fq1BPKj433Gx3K4Y8J35j0fv.prefix")
    values.append("NA12878")

    # For each stage add the column header and the values in that column
    for stage_input in ms_stage_input_dict:

        if len(ms_stage_input_dict[stage_input]["file_list"]) == 0:
            continue

        headers.append(stage_input)  # col for file name
        headers.append(" ".join([stage_input, "ID"]))  # col for file ID

        # One file in file list - no need to merge into array
        if len(ms_stage_input_dict[stage_input]["file_list"]) == 1:
            file_ids = ms_stage_input_dict[stage_input]["file_list"][0]
            values.append("")  # No need to provide file name in batch file
            values.append(file_ids)

        # making a square bracketed comma separated list if multiple input files 
        elif len(ms_stage_input_dict[stage_input]["file_list"]) > 1:
            # Square bracketed csv list
            file_ids = "[{file_ids}]".format(file_ids = ",".join([file_id for file_id in ms_stage_input_dict[stage_input]["file_list"]]))
            values.append("")  # No need to provide file name in batch file
            values.append(file_ids)

    # Write the file content
    with open(batch_filename, "w") as b_fh:
        for line in [headers, values]:
            tsv_line = "\t".join(line) + "\n"
            b_fh.write(tsv_line)

    return batch_filename


def run_ms_workflow(ss_workflow_out_dir):
    assert ss_workflow_out_dir.startswith("/"), "Input directory must be full path (starting at /)"
    ms_workflow_id = "project-Fkb6Gkj433GVVvj73J7x8KbV:workflow-FpKqKP8433Gj8JbxB0433F3y"
    ms_workflow_out_dir = make_ms_workflow_out_dir(ms_workflow_id, ss_workflow_out_dir)
    ms_workflow_stage_info  = get_workflow_stage_info(ms_workflow_id)
    ms_output_dirs = make_app_out_dirs(ms_workflow_stage_info,
                                       ms_workflow_out_dir)

    ms_stage_input_dict = get_ms_stage_input_dict(ss_workflow_out_dir)
    ms_batch_file = make_ms_dias_batch_file(ms_stage_input_dict,ss_workflow_out_dir, ms_workflow_out_dir)

    run_wf_command = "dx run --yes {ms_workflow_id} --batch-tsv={ms_batch_file}".format(ms_workflow_id=ms_workflow_id,ms_batch_file=ms_batch_file)

    app_relative_paths = format_relative_paths(ms_workflow_stage_info)

    destination = " --destination={ms_workflow_out_dir} ".format(ms_workflow_out_dir=ms_workflow_out_dir)

    command = " ".join([run_wf_command, app_relative_paths, destination])
    subprocess.check_call(command, shell=True)

    return ms_workflow_out_dir


# MultiQC

def run_multiqc_app(ms_workflow_out_dir):
    assert ms_workflow_out_dir.startswith("/"), "Input directory must be full path (starting at /)"
    
    mqc_applet_id = "project-Fkb6Gkj433GVVvj73J7x8KbV:applet-Fx7vgBQ433GpF2Xy4xQ55j6P"
    mqc_config_file = "project-Fkb6Gkj433GVVvj73J7x8KbV:file-Fx32KXj433GkVgk83fv6Zjxx"
    
    project_id = get_dx_cwd_project_id()
    path_dirs = [x for x in ms_workflow_out_dir.split("/") if x]
    assert path_dirs[-3] == "output"
    assert "single" in path_dirs[-2]
    assert "multi" in path_dirs[-1]
    ss_for_multiqc = path_dirs[-2]
    ms_for_multiqc = path_dirs[-1]

    mqc_applet_name = get_object_attribute_from_object_id_or_path(mqc_applet_id, "Name")
    mqc_applet_out_dir = "".join([ms_workflow_out_dir,mqc_applet_name])

    dx_make_workflow_dir(mqc_applet_out_dir)

    command = "dx run {applet_id} --yes -ieggd_multiqc_config_file='{mqc_config_file}' -iproject_for_multiqc='{project_id}' -iss_for_multiqc='{ss_for_multiqc}' -ims_for_multiqc='{ms_for_multiqc}' --destination='{mqc_out_dir}'"
    command = command.format(applet_id=mqc_applet_id, 
                             mqc_config_file=mqc_config_file, 
                             project_id=project_id, 
                             ss_for_multiqc=ss_for_multiqc, 
                             ms_for_multiqc=ms_for_multiqc,
                             mqc_out_dir=mqc_applet_out_dir)

    subprocess.check_call(command, shell=True)

    return mqc_applet_out_dir


# vcf2xls

def make_vcf2xls_batch_file(input_directory):
    # uuids for temp files to prevent collisions during parallel runs

    # Input dir is multi sample output dir. We want input files from the parent single sample dir
    assert input_directory.startswith("/"), "Input directory must be full path (starting at /)"
    command = "dx cd {input_directory}; dx cd ..".format(input_directory=input_directory)
    subprocess.check_call(command, shell=True)
    batch_uuid = str(uuid.uuid4())
    batch_tsv = "{batch_uuid}.0000.tsv".format(batch_uuid=batch_uuid)

    sample = "(.*)"

    command = """
    dx generate_batch_inputs \
    -iannotated_vcf='{sample}_markdup(.*)annotated.vcf$' \
    -iraw_vcf='{sample}_markdup(.*)Haplotyper.vcf.gz$$' \
    -isample_coverage_file='{sample}_markdup(.*)nirvana_20(.*)_5bp.gz$' \
    -isample_coverage_index='{sample}_markdup(.*)nirvana_20(.*)_5bp.gz.tbi$' \
    -iflagstat_file='{sample}_markdup.flagstat' \
    -o {batch_uuid}""".format(sample=sample, batch_uuid=batch_uuid)

    FNULL = open(os.devnull, 'w')
    subprocess.call(command, stderr=subprocess.STDOUT, stdout=FNULL, shell=True)
    assert os.path.exists(batch_tsv), "Failed to generate batch file!"
    return batch_tsv


def make_reanalysis_batch_file(batch_file, reanalysis_dict):

    # We have an input batch file with all samples on the run and
    # no panels specified
    # Discard the samples we do not want, and add panels to those we do want
    # This is done in this way because a batch file cannot be generated
    # for a specific subset of sampleIDs, so instead we make a batch for all
    # and remove those we don't need

    output_lines = []

    with open(batch_file) as in_fh:

        # Add a new column for the panels
        header = in_fh.readline().strip()
        output_header = "\t".join([header, "list_panel_names_genes\n"])
        output_lines.append(output_header)

        # Find the samples we want and add their panels
        for line in in_fh:
            sample = line.split("\t")[0]
            panels = reanalysis_dict.get(sample, None)

            # If no panel(s) then not a reanalysis so dont include in output
            if panels:
                panels_str = ",".join(list(panels))
                output_line = "\t".join([line.strip(), panels_str + "\n"])
                output_lines.append(output_line)

    with open(batch_file, "w") as out_fh:
        out_fh.writelines(output_lines)

    return batch_file


def run_vcf2xls_app(ms_workflow_out_dir, reanalysis_dict=None):
    # Static
    vcf2xls_applet_id = "project-Fkb6Gkj433GVVvj73J7x8KbV:applet-Fx2Xgbj433GkgZ977ZFv8vZP"
    exons_nirvana = "project-Fkb6Gkj433GVVvj73J7x8KbV:file-Fq18Yp0433GjB7172630p9Yv"

    # Dynamic - run dependent
    command = "dx find data --path {ms_workflow_out_dir}expected_depth_v1.1.2/ --name *gz --brief".format(ms_workflow_out_dir=ms_workflow_out_dir)
    runfolder_coverage_file = subprocess.check_output(command, shell=True).strip()

    command = "dx find data --path {ms_workflow_out_dir}expected_depth_v1.1.2/ --name *gz.tbi --brief".format(ms_workflow_out_dir=ms_workflow_out_dir)
    runfolder_coverage_index = subprocess.check_output(command, shell=True).strip()

    vcf2xls_applet_name = get_object_attribute_from_object_id_or_path(vcf2xls_applet_id, "Name")
    vcf2xls_applet_out_dir = "".join([ms_workflow_out_dir,vcf2xls_applet_name])

    batch_file = make_vcf2xls_batch_file(ms_workflow_out_dir)
    if reanalysis_dict:
        batch_file = make_reanalysis_batch_file(batch_file, reanalysis_dict)
    dx_make_workflow_dir(vcf2xls_applet_out_dir)

    command = "dx run {applet_id} --yes --destination='{vcf2xls_applet_out_dir}' --batch-tsv='{batch_file}' -irunfolder_coverage_file='{runfolder_coverage_file}' -irunfolder_coverage_index='{runfolder_coverage_index}' -igenepanels_file='{genepanels_file}' -ibioinformatic_manifest='{bioinformatic_manifest}' -iexons_nirvana='{exons_nirvana}' -inirvana_genes2transcripts='{nirvana_genes2transcripts}' "

    command = command.format(applet_id=vcf2xls_applet_id, 
                             vcf2xls_applet_out_dir=vcf2xls_applet_out_dir,
                             batch_file=batch_file,
                             runfolder_coverage_file=runfolder_coverage_file,
                             runfolder_coverage_index=runfolder_coverage_index,
                             genepanels_file=genepanels_file,
                             bioinformatic_manifest=bioinformatic_manifest,
                             exons_nirvana=exons_nirvana,
                             nirvana_genes2transcripts=nirvana_genes2transcripts
                             )
    subprocess.check_call(command, shell=True)

    return vcf2xls_applet_out_dir


def run_reanalysis(input_dir, reanalysis_list):
    reanalysis_dict = {}

    with open(reanalysis_list) as r_fh:
        for line in r_fh:
            fields = line.strip().split("\t")
            assert len(fields) == 2, "Unexpected number of fields in reanalysis_list. File must contain one tab separated sample/panel combination per line"
            sample, panel = fields
            reanalysis_dict.setdefault(sample, set()).add(panel)
>>>>>>> 77302b65

from .single_workflow import run_ss_workflow
from .multi_workflow import run_ms_workflow
from .multiqc import run_multiqc_app
from .vcf2xls import run_vcf2xls_app, run_reanalysis


def main():
    parser = argparse.ArgumentParser()
    subparsers = parser.add_subparsers()

    parser_s = subparsers.add_parser('single', help='single help')
    parser_s.add_argument(
        'input_dir', type=str, help='Input data directory path'
    )
    parser_s.set_defaults(which='single')

    parser_m = subparsers.add_parser('multi', help='multi help')
    parser_m.add_argument(
        'input_dir', type=str,
        help='A single sample workflow output directory path'
    )
    parser_m.set_defaults(which='multi')

    parser_q = subparsers.add_parser('qc', help='multiqc help')
    parser_q.add_argument(
        'input_dir', type=str,
        help='A multi sample workflow output directory path'
    )
    parser_q.set_defaults(which='qc')

    parser_r = subparsers.add_parser('reports', help='reports help')
    parser_r.add_argument(
        'input_dir', type=str,
        help='A multi sample workflow output directory path'
    )
    parser_r.set_defaults(which='reports')

    parser_r = subparsers.add_parser('reanalysis', help='reanalysis help')
    parser_r.add_argument(
        'input_dir', type=str,
        help='A multi sample workflow output directory path'
    )
    parser_r.add_argument(
        'reanalysis_list', type=str,
        help=(
            'Tab delimited file containg sample and panel for reanalysis'
            '. One sample/panel combination per line'
        )
    )
    parser_r.set_defaults(which='reanalysis')

    args = parser.parse_args()
    workflow = args.which

    assert workflow, "Please specify a subcommand"

    if args.input_dir and not args.input_dir.endswith("/"):
        args.input_dir = args.input_dir + "/"

    if workflow == "single":
        ss_workflow_out_dir = run_ss_workflow(args.input_dir)
    elif workflow == "multi":
        ms_workflow_out_dir = run_ms_workflow(args.input_dir)
    elif workflow == "qc":
        mqc_applet_out_dir = run_multiqc_app(args.input_dir)
    elif workflow == "reports":
        reports_out_dir = run_vcf2xls_app(args.input_dir)
    elif workflow == "reanalysis":
        reports_out_dir = run_reanalysis(args.input_dir, args.reanalysis_list)


if __name__ == "__main__":
    main()<|MERGE_RESOLUTION|>--- conflicted
+++ resolved
@@ -1,555 +1,6 @@
 #!/usr/bin/python
-<<<<<<< HEAD
 
 import argparse
-=======
-import datetime
-import subprocess
-import uuid
-import os
-import sys
-import pprint
-import argparse
-
-sys.path.append("/mnt/storage/apps/software/dias_config")
-
-from dias_dynamic_files import (
-    nirvana_genes2transcripts,
-    bioinformatic_manifest,
-    genepanels_file,
-    project_id
-)
-
-# Generic functions
-
-
-def get_date():
-    date = datetime.datetime.now()
-    return date.strftime("%y%m%d")
-
-
-def dx_make_workflow_dir(dx_dir_path):
-    command = "dx mkdir -p /output/; dx mkdir {dx_dir_path}".format(
-        dx_dir_path=dx_dir_path)
-    try:
-        subprocess.check_output(command,
-                                stderr=subprocess.STDOUT,
-                                shell=True)
-        return True
-    except subprocess.CalledProcessError as cmdexc:
-        return False
-
-
-def describe_object(object_id_or_path):
-    command = "dx describe {object_id_or_path}".format(
-        object_id_or_path=object_id_or_path)
-
-    # This try except is used to handle permission errors generated
-    # when dx describe tries to get info about files we do not have permission
-    # to access.
-    # In these cases the description is returned but the commands has non-0
-    # exit status so errors out
-
-    try:
-        workflow_description = subprocess\
-            .check_output(command, stderr=subprocess.STDOUT, shell=True)
-    except subprocess.CalledProcessError as cmdexc:
-        workflow_description = str(cmdexc.output)
-    return workflow_description.split("\n")
-
-
-def get_object_attribute_from_object_id_or_path(object_id_or_path, attribute):
-
-    workflow_description = describe_object(object_id_or_path)
-
-    for line in workflow_description:
-        if line.startswith("{attribute} ".format(attribute=attribute)):
-            attribute_value = line.split(" ")[-1]
-            return attribute_value
-    return None
-
-
-def get_workflow_stage_info(workflow_id):
-    workflow_description = describe_object(workflow_id)
-
-    stages = {}
-
-    previous_line_is_stage = False
-    for index, line in enumerate(workflow_description):
-
-        if line.startswith("Stage "):
-            previous_line_is_stage = True
-            stage = line.split(" ")[1]
-
-        # If prev line was stage line then this line contains executable
-        elif previous_line_is_stage:
-            assert line.startswith("  Executable"),\
-            "Expected '  Executable' line after stage line {line_num}\n{line}"\
-                .format(line_num=index+1, line=line)
-
-            app_id = line.split(" ")[-1]
-            app_name = get_object_attribute_from_object_id_or_path(app_id, "Name")
-
-            stages[stage] = {"app_id": app_id,
-                             "app_name": app_name}
-            previous_line_is_stage = False
-
-        else:
-            previous_line_is_stage = False
-
-    return stages
-
-
-def make_app_out_dirs(workflow_stage_info,
-                      workflow_output_dir):
-    out_dirs = {}
-    for stage, stage_info in sorted(workflow_stage_info.items()):
-        app_out_dir = "{workflow_output_dir}{app_name}"\
-            .format(workflow_output_dir=workflow_output_dir,
-                    app_name=stage_info["app_name"])
-        # mkdir with -p so no error if multiples of same app try to make
-        # multiple dirs e.g. fastqc
-        command = "dx mkdir -p {app_out_dir}"\
-            .format(app_out_dir=app_out_dir)
-
-        subprocess.check_output(command, shell=True)
-        out_dirs[stage] = app_out_dir
-    return out_dirs
-
-
-def format_relative_paths(workflow_stage_info):
-    result = ""
-    for stage, stage_info in sorted(workflow_stage_info.items()):
-        command_option = '--stage-relative-output-folder {stage_id} "{app_name}" '\
-            .format(stage_id=stage, app_name=stage_info["app_name"])
-        result += command_option
-    return result
-
-
-def find_app_dir(workflow_output_dir, app_basename):
-    if app_basename == None:
-        return "/"
-    command = "dx ls {workflow_output_dir} | grep {app_basename}".format(workflow_output_dir=workflow_output_dir, app_basename=app_basename)
-    search_result = subprocess.check_output(command, shell=True).strip().split("\n")
-    assert len(search_result) < 2, "app_basename '{app_basename}' resolved to multiple apps:\n{apps}".format(app_basename=app_basename, apps=", ".join(search_result))
-    assert len(search_result) > 0, "app_basename '{app_basename}' matched no apps"
-    return "".join([workflow_output_dir, search_result[0]])
-
-
-def get_stage_input_file_list(app_dir, app_subdir="", filename_pattern="."):
-    command = "dx ls {app_dir}{app_subdir} | grep {filename_pattern}".format(app_dir=app_dir, app_subdir=app_subdir, filename_pattern=filename_pattern)
-    try:
-        search_result = subprocess.check_output(command, shell=True).strip().split("\n")
-    except subprocess.CalledProcessError:  # If no files found grep returns 1. This can be valid e.g. no NA12878
-        search_result = []
-    file_ids = []
-    for file in search_result:
-        full_path = "".join([app_dir, app_subdir, file])
-        file_id = get_object_attribute_from_object_id_or_path(full_path, "ID")
-        file_ids.append(file_id)
-
-    return file_ids
-
-
-def get_dx_cwd_project_id():
-    command = 'dx env | grep -P "Current workspace\t" | awk -F "\t" \'{print $NF}\' | sed s/\'"\'//g'
-    project_id = subprocess.check_output(command, shell=True).strip()
-    return project_id
-
-
-# Single sample apps batch
-
-def make_ss_workflow_out_dir(workflow_id):
-    workflow_name = get_object_attribute_from_object_id_or_path(workflow_id, "Name")
-    assert workflow_name, "Workflow name not found. Aborting"
-    workflow_output_dir_pattern = "/output/{workflow_name}-{date}-{index}/"
-    date=get_date()
-
-    i = 1
-    while i < 100:  # < 100 runs = sanity check
-        workflow_output_dir = workflow_output_dir_pattern\
-            .format(workflow_name=workflow_name, date=date, index=i)
-        if dx_make_workflow_dir(workflow_output_dir):
-            print("Using\t\t%s" % workflow_output_dir)
-            return workflow_output_dir
-        else:
-            print("Skipping\t%s" % workflow_output_dir)
-        i += 1
-    return None
-
-
-def make_ss_dias_batch_file(input_directory):
-    # uuids for temp files to prevent collisions during parallel runs
-    fastq_dict = make_fq_dict(input_directory)
-    batch_uuid = str(uuid.uuid4())
-    batch_tsv = batch_uuid + ".dx_batch.tsv"
-
-    sentieon_R1_input_stage = "stage-Fk9p4Kj4yBGfpvQf85fQXJq5.reads_fastqgzs"
-    sentieon_R2_input_stage = "stage-Fk9p4Kj4yBGfpvQf85fQXJq5.reads2_fastqgzs"
-    sentieon_sample_input_stage = "stage-Fk9p4Kj4yBGfpvQf85fQXJq5.sample"
-    fastqc_fastqs_input_stage = "stage-Fx13V7j433GjFxbX2XxzYJVY.fastqs"
-    id_suffix = " ID"
-
-    headers = ["batch ID",
-               sentieon_R1_input_stage,
-               sentieon_R2_input_stage,
-               sentieon_sample_input_stage,
-               fastqc_fastqs_input_stage,
-               sentieon_R1_input_stage + id_suffix,
-               sentieon_R2_input_stage + id_suffix,
-               fastqc_fastqs_input_stage + id_suffix]
-
-    batch_file_lines = []
-    header_line = "\t".join(headers)
-    batch_file_lines.append(header_line)
-
-    for sample, reads in sorted(fastq_dict.items()):
-        assert(len(reads["R1"]) == len(reads["R2"])), "Mismatched number of R1/R2 fastqs for {}".format(sample)
-        r_1   = "[" + ",".join(reads["R1"]) + "]"
-        r_2   = "[" + ",".join(reads["R2"]) + "]"
-        r_all = "[" + ",".join([",".join(reads["R1"]), ",".join(reads["R2"])]) + "]"
-        data_fields = [sample, "-","-",sample,"-",r_1,r_2,r_all]
-        data_line = "\t".join(data_fields)
-        batch_file_lines.append(data_line)
-
-    with open(batch_tsv, "w") as batch_fh:
-        for line in batch_file_lines:
-            batch_fh.write("%s\n" % line)
-    
-    assert os.path.exists(batch_tsv), "Failed to generate batch file!"
-    return batch_tsv
-
-
-def make_fq_dict(path):
-
-    command = "dx find data --path {path} --name *fastq.gz --brief".format(path=path)
-    fastq_id_list = subprocess.check_output(command, shell=True).strip().split("\n")
-    fastq_dict = {}
-    for fastq_id in fastq_id_list:
-        command = "dx describe --name {}".format(fastq_id)
-        fastq_file_id = fastq_id.split(":")[1]
-        fastq_filename = subprocess.check_output(command, shell=True).strip()
-        sample_id = fastq_filename.split("_")[0]
-        if sample_id == "Undetermined":
-            continue
-
-        read_num = None
-        if "_R1_" in fastq_filename:
-            read_num = "R1"
-        elif "_R2_" in fastq_filename:
-            read_num = "R2"
-        
-        assert read_num, "Unable to determine read number (R1 or R2) for fastq {}".format(fastq_filename)
-
-        # Make a new dict entry for sample if not present
-        fastq_dict.setdefault(sample_id, {"R1":[],
-                                          "R2":[]})
-
-        # Add fastq filename and file_id to appropriate place in dict. 
-        # We add both id and name because we need to sort by name later
-        fastq_dict[sample_id].setdefault(read_num, []).append((fastq_filename, fastq_file_id))
-
-    # Sort fastq lists so that the fastq at pos n in R1 list
-    # is paired with the fastq at pos n in R2 list
-    # Once the sort is complete we remove the filename from the dict
-    # since it was only there to enable the sort
-    for sample in fastq_dict:
-    	for read in ["R1", "R2"]:
-    		# sort tuple on first element i.e. filename
-    		# retain only file id i.e. second element
-    		sorted_fastq_list = \
-    			[x[1] for x in sorted(fastq_dict[sample][read], 
-    								  key=lambda x: x[0])]
-    		fastq_dict[sample][read] = sorted_fastq_list
-    
-    return fastq_dict
-
-
-def run_dias_ss_batch_file(workflow_id,
-                        batch_file,
-                        workflow_stage_info,
-                        workflow_out_dir):
-    app_relative_paths = format_relative_paths(workflow_stage_info)
-    command = 'dx run --yes {workflow_id} --batch-tsv {batch_file} --destination={workflow_out_dir} {app_relative_paths}'\
-        .format(workflow_id=workflow_id,
-                batch_file=batch_file,
-                workflow_out_dir=workflow_out_dir,
-                app_relative_paths=app_relative_paths)
-    subprocess.call(command, shell=True)
-
-
-def run_ss_workflow(input_dir):
-    assert input_dir.startswith("/"), "Input directory must be full path (starting at /)"
-    ss_workflow_id          = "project-Fkb6Gkj433GVVvj73J7x8KbV:workflow-Fx13Gj8433GpvFf4Kg0535bK"
-    ss_workflow_out_dir     = make_ss_workflow_out_dir(ss_workflow_id)
-    ss_workflow_stage_info  = get_workflow_stage_info(ss_workflow_id)
-    ss_app_out_dirs         = make_app_out_dirs(ss_workflow_stage_info,
-                                                ss_workflow_out_dir)
-    ss_batch_file          = make_ss_dias_batch_file(input_dir)
-    run_dias_ss_batch_file(ss_workflow_id,
-                           ss_batch_file,
-                           ss_workflow_stage_info,
-                           ss_workflow_out_dir)
-    return ss_workflow_out_dir
-
-
-# Multi sample apps
-
-def make_ms_workflow_out_dir(ms_workflow_id, ss_workflow_out_dir):
-    ms_workflow_name = get_object_attribute_from_object_id_or_path(ms_workflow_id, "Name")
-    assert ms_workflow_name, "Workflow name not found. Aborting"
-    ms_workflow_output_dir_pattern = "{ss_workflow_out_dir}{ms_workflow_name}-{date}-{index}/"
-    date=get_date()
-
-    i = 1
-    while i < 100:  # < 100 runs = sanity check
-        ms_workflow_output_dir = ms_workflow_output_dir_pattern\
-            .format(ss_workflow_out_dir=ss_workflow_out_dir, ms_workflow_name=ms_workflow_name, date=date, index=i)
-        if dx_make_workflow_dir(ms_workflow_output_dir):
-            print("Using\t\t%s" % ms_workflow_output_dir)
-            return ms_workflow_output_dir
-        else:
-            print("Skipping\t%s" % ms_workflow_output_dir)
-        i += 1
-    return None
-
-
-def get_ms_stage_input_dict(ss_workflow_out_dir):
-
-    stage_input_dict = {"stage-FpPQpk8433GZz7615xq3FyvF.flagstat":{"app":"flagstat",
-                                                                   "subdir": "",
-                                                                   "pattern": "flagstat$"},
-                        "stage-FpPQpk8433GZz7615xq3FyvF.coverage":{"app":"region_coverage",
-                                                                   "subdir": "",
-                                                                   "pattern": "5bp.gz$",},
-                        "stage-FpPQpk8433GZz7615xq3FyvF.coverage_index":{"app":"region_coverage",
-                                                                         "subdir": "",
-                                                                         "pattern": "5bp.gz.tbi$",},
-                        "stage-Fpz3Jqj433Gpv7yQFfKz5f8g.SampleSheet":{"app":None,
-                                                                      "subdir": "",
-                                                                      "pattern": "SampleSheet.csv$",},
-                        "stage-Fq1BPKj433Gx3K4Y8J35j0fv.query_vcf":{"app":"sentieon-dnaseq",
-                                                                    "subdir": "",
-                                                                    "pattern": "NA12878_markdup_recalibrated_Haplotyper.vcf.gz$",},                }
-
-    for stage_input, stage_input_info in stage_input_dict.items():
-        #ss_workflow_out_dir = "/output/dias_v1.0.0_DEV-200430-1/"  # DEBUG
-        input_app_dir = find_app_dir(ss_workflow_out_dir, stage_input_info["app"])
-        stage_input_dict[stage_input]["file_list"] = get_stage_input_file_list(input_app_dir, app_subdir=stage_input_info["subdir"], filename_pattern=stage_input_info["pattern"])
-
-    return stage_input_dict
-
-
-def make_ms_dias_batch_file(ms_stage_input_dict, ss_workflow_out_dir, ms_workflow_out_dir):
-    batch_uuid = str(uuid.uuid4())
-    batch_filename = ".".join([batch_uuid, "tsv"])
-
-    headers = ["batch ID"]
-    values = ["multi"]
-
-    # Hap.py - static values
-    headers.append("stage-Fq1BPKj433Gx3K4Y8J35j0fv.prefix")
-    values.append("NA12878")
-
-    # For each stage add the column header and the values in that column
-    for stage_input in ms_stage_input_dict:
-
-        if len(ms_stage_input_dict[stage_input]["file_list"]) == 0:
-            continue
-
-        headers.append(stage_input)  # col for file name
-        headers.append(" ".join([stage_input, "ID"]))  # col for file ID
-
-        # One file in file list - no need to merge into array
-        if len(ms_stage_input_dict[stage_input]["file_list"]) == 1:
-            file_ids = ms_stage_input_dict[stage_input]["file_list"][0]
-            values.append("")  # No need to provide file name in batch file
-            values.append(file_ids)
-
-        # making a square bracketed comma separated list if multiple input files 
-        elif len(ms_stage_input_dict[stage_input]["file_list"]) > 1:
-            # Square bracketed csv list
-            file_ids = "[{file_ids}]".format(file_ids = ",".join([file_id for file_id in ms_stage_input_dict[stage_input]["file_list"]]))
-            values.append("")  # No need to provide file name in batch file
-            values.append(file_ids)
-
-    # Write the file content
-    with open(batch_filename, "w") as b_fh:
-        for line in [headers, values]:
-            tsv_line = "\t".join(line) + "\n"
-            b_fh.write(tsv_line)
-
-    return batch_filename
-
-
-def run_ms_workflow(ss_workflow_out_dir):
-    assert ss_workflow_out_dir.startswith("/"), "Input directory must be full path (starting at /)"
-    ms_workflow_id = "project-Fkb6Gkj433GVVvj73J7x8KbV:workflow-FpKqKP8433Gj8JbxB0433F3y"
-    ms_workflow_out_dir = make_ms_workflow_out_dir(ms_workflow_id, ss_workflow_out_dir)
-    ms_workflow_stage_info  = get_workflow_stage_info(ms_workflow_id)
-    ms_output_dirs = make_app_out_dirs(ms_workflow_stage_info,
-                                       ms_workflow_out_dir)
-
-    ms_stage_input_dict = get_ms_stage_input_dict(ss_workflow_out_dir)
-    ms_batch_file = make_ms_dias_batch_file(ms_stage_input_dict,ss_workflow_out_dir, ms_workflow_out_dir)
-
-    run_wf_command = "dx run --yes {ms_workflow_id} --batch-tsv={ms_batch_file}".format(ms_workflow_id=ms_workflow_id,ms_batch_file=ms_batch_file)
-
-    app_relative_paths = format_relative_paths(ms_workflow_stage_info)
-
-    destination = " --destination={ms_workflow_out_dir} ".format(ms_workflow_out_dir=ms_workflow_out_dir)
-
-    command = " ".join([run_wf_command, app_relative_paths, destination])
-    subprocess.check_call(command, shell=True)
-
-    return ms_workflow_out_dir
-
-
-# MultiQC
-
-def run_multiqc_app(ms_workflow_out_dir):
-    assert ms_workflow_out_dir.startswith("/"), "Input directory must be full path (starting at /)"
-    
-    mqc_applet_id = "project-Fkb6Gkj433GVVvj73J7x8KbV:applet-Fx7vgBQ433GpF2Xy4xQ55j6P"
-    mqc_config_file = "project-Fkb6Gkj433GVVvj73J7x8KbV:file-Fx32KXj433GkVgk83fv6Zjxx"
-    
-    project_id = get_dx_cwd_project_id()
-    path_dirs = [x for x in ms_workflow_out_dir.split("/") if x]
-    assert path_dirs[-3] == "output"
-    assert "single" in path_dirs[-2]
-    assert "multi" in path_dirs[-1]
-    ss_for_multiqc = path_dirs[-2]
-    ms_for_multiqc = path_dirs[-1]
-
-    mqc_applet_name = get_object_attribute_from_object_id_or_path(mqc_applet_id, "Name")
-    mqc_applet_out_dir = "".join([ms_workflow_out_dir,mqc_applet_name])
-
-    dx_make_workflow_dir(mqc_applet_out_dir)
-
-    command = "dx run {applet_id} --yes -ieggd_multiqc_config_file='{mqc_config_file}' -iproject_for_multiqc='{project_id}' -iss_for_multiqc='{ss_for_multiqc}' -ims_for_multiqc='{ms_for_multiqc}' --destination='{mqc_out_dir}'"
-    command = command.format(applet_id=mqc_applet_id, 
-                             mqc_config_file=mqc_config_file, 
-                             project_id=project_id, 
-                             ss_for_multiqc=ss_for_multiqc, 
-                             ms_for_multiqc=ms_for_multiqc,
-                             mqc_out_dir=mqc_applet_out_dir)
-
-    subprocess.check_call(command, shell=True)
-
-    return mqc_applet_out_dir
-
-
-# vcf2xls
-
-def make_vcf2xls_batch_file(input_directory):
-    # uuids for temp files to prevent collisions during parallel runs
-
-    # Input dir is multi sample output dir. We want input files from the parent single sample dir
-    assert input_directory.startswith("/"), "Input directory must be full path (starting at /)"
-    command = "dx cd {input_directory}; dx cd ..".format(input_directory=input_directory)
-    subprocess.check_call(command, shell=True)
-    batch_uuid = str(uuid.uuid4())
-    batch_tsv = "{batch_uuid}.0000.tsv".format(batch_uuid=batch_uuid)
-
-    sample = "(.*)"
-
-    command = """
-    dx generate_batch_inputs \
-    -iannotated_vcf='{sample}_markdup(.*)annotated.vcf$' \
-    -iraw_vcf='{sample}_markdup(.*)Haplotyper.vcf.gz$$' \
-    -isample_coverage_file='{sample}_markdup(.*)nirvana_20(.*)_5bp.gz$' \
-    -isample_coverage_index='{sample}_markdup(.*)nirvana_20(.*)_5bp.gz.tbi$' \
-    -iflagstat_file='{sample}_markdup.flagstat' \
-    -o {batch_uuid}""".format(sample=sample, batch_uuid=batch_uuid)
-
-    FNULL = open(os.devnull, 'w')
-    subprocess.call(command, stderr=subprocess.STDOUT, stdout=FNULL, shell=True)
-    assert os.path.exists(batch_tsv), "Failed to generate batch file!"
-    return batch_tsv
-
-
-def make_reanalysis_batch_file(batch_file, reanalysis_dict):
-
-    # We have an input batch file with all samples on the run and
-    # no panels specified
-    # Discard the samples we do not want, and add panels to those we do want
-    # This is done in this way because a batch file cannot be generated
-    # for a specific subset of sampleIDs, so instead we make a batch for all
-    # and remove those we don't need
-
-    output_lines = []
-
-    with open(batch_file) as in_fh:
-
-        # Add a new column for the panels
-        header = in_fh.readline().strip()
-        output_header = "\t".join([header, "list_panel_names_genes\n"])
-        output_lines.append(output_header)
-
-        # Find the samples we want and add their panels
-        for line in in_fh:
-            sample = line.split("\t")[0]
-            panels = reanalysis_dict.get(sample, None)
-
-            # If no panel(s) then not a reanalysis so dont include in output
-            if panels:
-                panels_str = ",".join(list(panels))
-                output_line = "\t".join([line.strip(), panels_str + "\n"])
-                output_lines.append(output_line)
-
-    with open(batch_file, "w") as out_fh:
-        out_fh.writelines(output_lines)
-
-    return batch_file
-
-
-def run_vcf2xls_app(ms_workflow_out_dir, reanalysis_dict=None):
-    # Static
-    vcf2xls_applet_id = "project-Fkb6Gkj433GVVvj73J7x8KbV:applet-Fx2Xgbj433GkgZ977ZFv8vZP"
-    exons_nirvana = "project-Fkb6Gkj433GVVvj73J7x8KbV:file-Fq18Yp0433GjB7172630p9Yv"
-
-    # Dynamic - run dependent
-    command = "dx find data --path {ms_workflow_out_dir}expected_depth_v1.1.2/ --name *gz --brief".format(ms_workflow_out_dir=ms_workflow_out_dir)
-    runfolder_coverage_file = subprocess.check_output(command, shell=True).strip()
-
-    command = "dx find data --path {ms_workflow_out_dir}expected_depth_v1.1.2/ --name *gz.tbi --brief".format(ms_workflow_out_dir=ms_workflow_out_dir)
-    runfolder_coverage_index = subprocess.check_output(command, shell=True).strip()
-
-    vcf2xls_applet_name = get_object_attribute_from_object_id_or_path(vcf2xls_applet_id, "Name")
-    vcf2xls_applet_out_dir = "".join([ms_workflow_out_dir,vcf2xls_applet_name])
-
-    batch_file = make_vcf2xls_batch_file(ms_workflow_out_dir)
-    if reanalysis_dict:
-        batch_file = make_reanalysis_batch_file(batch_file, reanalysis_dict)
-    dx_make_workflow_dir(vcf2xls_applet_out_dir)
-
-    command = "dx run {applet_id} --yes --destination='{vcf2xls_applet_out_dir}' --batch-tsv='{batch_file}' -irunfolder_coverage_file='{runfolder_coverage_file}' -irunfolder_coverage_index='{runfolder_coverage_index}' -igenepanels_file='{genepanels_file}' -ibioinformatic_manifest='{bioinformatic_manifest}' -iexons_nirvana='{exons_nirvana}' -inirvana_genes2transcripts='{nirvana_genes2transcripts}' "
-
-    command = command.format(applet_id=vcf2xls_applet_id, 
-                             vcf2xls_applet_out_dir=vcf2xls_applet_out_dir,
-                             batch_file=batch_file,
-                             runfolder_coverage_file=runfolder_coverage_file,
-                             runfolder_coverage_index=runfolder_coverage_index,
-                             genepanels_file=genepanels_file,
-                             bioinformatic_manifest=bioinformatic_manifest,
-                             exons_nirvana=exons_nirvana,
-                             nirvana_genes2transcripts=nirvana_genes2transcripts
-                             )
-    subprocess.check_call(command, shell=True)
-
-    return vcf2xls_applet_out_dir
-
-
-def run_reanalysis(input_dir, reanalysis_list):
-    reanalysis_dict = {}
-
-    with open(reanalysis_list) as r_fh:
-        for line in r_fh:
-            fields = line.strip().split("\t")
-            assert len(fields) == 2, "Unexpected number of fields in reanalysis_list. File must contain one tab separated sample/panel combination per line"
-            sample, panel = fields
-            reanalysis_dict.setdefault(sample, set()).add(panel)
->>>>>>> 77302b65
 
 from .single_workflow import run_ss_workflow
 from .multi_workflow import run_ms_workflow
