"""
General utils for parsing config, genepanels and manifest files
"""
from collections import defaultdict
from copy import deepcopy
from datetime import datetime
import json
from pprint import PrettyPrinter
import re
from time import strftime, localtime
from typing import Tuple

import dxpy
from packaging.version import Version
import pandas as pd


# for prettier viewing in the logs
pd.set_option('display.max_rows', 200)
pd.set_option('max_colwidth', 1500)
PPRINT = PrettyPrinter(indent=2, width=1000).pprint


def time_stamp() -> str:
    """
    Returns string of date & time formatted as YYMMDD_HHMM

    Returns
    -------
    str
        String of current date and time as YYMMDD_HHMM
    """
    return datetime.now().strftime("%y%m%d_%H%M")


def prettier_print(thing) -> None:
    """
    Pretty print for nicer viewing in the logs since pprint does not
    do an amazing job visualising big dicts and long strings

    Bonus: we're indenting using the Braille Pattern Blank U+2800
    unicode character since the new DNAnexus UI (as of Dec. 2023)
    strips leading tabs and spaces in the logs, which makes viewing
    the pretty dicts terrible. Luckily they don't strip other
    whitespace characters, so we can get around them yet again making
    their UI worse.

    Parameters
    ----------
    thing : anything json dumpable
        thing to print
    """
    print(json.dumps(thing, indent='⠀⠀'))


def check_report_index(name, reports) -> int:
    """
    Check for a given output name prefix if there are any previous reports
    and increase the suffix index to +1

    Parameters
    ----------
    name : str
        prefix of sample name + test code + [SNV|CNV|mosaic]
    reports : list
        list of previous reports found

    Returns
    -------
    int
        suffix to add to report name
    """
    suffix = 0
    previous_reports = [x for x in reports if x.startswith(name)]

    if previous_reports:
        # some previous reports, try get highest suffix
        suffixes = [
            re.search(r'[\d]{1,2}.xlsx$', x) for x in previous_reports
            if re.search(r'[\d]{1,2}.xlsx$', x)
        ]

        if suffixes:
            # found something useful, if not we're just going to use 1
            suffix = max([
                int(x.group().replace('.xlsx', '')) for x in suffixes if x
            ])

    return suffix + 1


def write_summary_report(output, job, app, manifest=None, **summary) -> None:
    """
    Write output summary file with jobs launched and any errors etc.

    Parameters
    ----------
    output : str
        name for output file
    job : dict
        details from dxpy.describe() call on job ID
    app : dict
        details from dxpy.describe() call on app ID
    manifest : dict
        mapping of samples in manifest -> requested test codes
    summary : kwargs
        all possible named summary metrics to write

    Outputs
    -------
    {output}.txt file of launched job summary
    """
    print(f"\n \nWriting summary report to {output}")

    time = strftime('%Y-%m-%d %H:%M:%S', localtime(job['created'] / 1000))
    inputs = job['runInput']
    inputs = "\n\t".join([f"{x[0]}: {x[1]}" for x in sorted(inputs.items())])

    with open(output, 'w') as file_handle:
        file_handle.write(
            f"Jobs launched from {app.get('name')} ({app.get('version')}) at {time} "
            f"by {job['launchedBy'].replace('user-', '')} in {job['id']}\n"
        )

        file_handle.write(
            f"\nAssay config file used {summary.get('assay_config')['name']} "
            f"({summary.get('assay_config')['dxid']})\n"
        )

        file_handle.write(f"\nJob inputs:\n\t{inputs}\n")

        if manifest:
            file_handle.write(
                f"\nManifest(s) parsed: {job['runInput']['manifest_files']}\n"
            )
            file_handle.write(
                f"\nTotal number of samples in manifest: {len(manifest.keys())}\n"
            )

        if summary.get('excluded'):
            file_handle.write(
                "\nSamples specified to exclude from CNV calling and CNV "
                f"reports ({len(summary.get('excluded'))}): "
                f"{', '.join(sorted(summary.get('excluded')))}"
            )

        if summary.get('cnv_call_excluded'):
            file_handle.write(
                "Files matched and excluded from CNV calling "
                f"({len(summary.get('cnv_call_excluded'))}): "
                f"{', '.join(sorted(summary.get('cnv_call_excluded')))}"
            )

        launched_jobs = '\n\t'.join([
            f"{k} : {len(v)} jobs" if len(v) > 1
            else f"{k} : {len(v)} job"
            for k, v in summary.get('launched_jobs').items()
        ])

        file_handle.write(f"\nTotal jobs launched:\n\t{launched_jobs}\n")

        report_summaries = {
            "snv_report_errors": "SNV",
            "cnv_report_errors": "CNV",
            "mosaic_report_errors": "mosaic"
        }

        # write summary of errors from each report stage if present
        for key, word in report_summaries.items():
            if summary.get(key):
                errors = '\n\t'.join([
                    f"{k} : {v}" for k, v in summary.get(key).items()
                ])
                file_handle.write(
                    f"\nErrors in launching {word} reports:\n\t{errors}\n"
                )

        # mush the report summary dicts together to make a pretty table
        outputs = {}
        if summary.get('cnv_report_summary'):
            outputs = {**outputs, **summary.get('cnv_report_summary')}
        if summary.get('snv_report_summary'):
            outputs = {**outputs, **summary.get('snv_report_summary')}
        if summary.get('mosaic_report_summary'):
            outputs = {**outputs, **summary.get('mosaic_report_summary')}

        if outputs:
            fancy_table = pd.DataFrame(outputs)
            fancy_table.fillna(value='-', inplace=True)
            fancy_table = fancy_table.to_markdown(tablefmt="grid")
            file_handle.write(
                f"\nReports created per sample:\n\n{fancy_table}"
            )

    # dump written file into logs
    print('\n'.join(open(output, 'r').read().splitlines()))


def make_path(*path) -> str:
    """
    Generate path-like string (i.e. for searching in DNAnexus) or
    when setting output folder for running an app

    Parameters
    ----------
    path : iterable
        strings of path parts to join

    Returns
    -------
    str
        nicely formatted path with leading and trailing forward slash
    """
    path = '/'.join([
        re.sub(r"project-[\d\w]+:", "", x).lstrip('/').rstrip('/')
        for x in path if x
    ])

    return f"/{path}/"


def fill_config_reference_inputs(config) -> dict:
    """
    Fill config file input fields for all workflow stages against the
    reference files stored in top level of config

    Parameters
    ----------
    config : dict
        assay config file

    Returns
    -------
    dict
        config with input files parsed in

    Raises
    ------
    RuntimeError
        Raised when provided reference in assay config has no file-[\d\w]+ ID
    """
    print("\n \nFilling config file with reference files...")

    print("Reference files to add:")
    prettier_print(config['reference_files'])

    filled_config = deepcopy(config)

    # empty so we can fill with new inputs
    for mode in filled_config['modes']:
        filled_config['modes'][mode]['inputs'] = {}

    for mode, mode_config in config['modes'].items():
        if not mode_config.get('inputs'):
            print(
                f"WARNING: {mode} in the config does not appear to "
                f"have an 'inputs' key, skipping adding reference files"
            )
            continue
        for input, value in mode_config['inputs'].items():
            match = False
            for reference, file_id in config['reference_files'].items():
                if not value == f'INPUT-{reference}':
                    continue

                # this input is a match => add this ref file ID as
                # the input and move to next input
                match = True

                if isinstance(file_id, dict):
                    # being provided as $dnanexus_link format, use it
                    # as is and assume its formatted correctly
                    filled_config['modes'][mode]['inputs'][input] = file_id

                if isinstance(file_id, str):
                    # provided as string (i.e. project-xxx:file-xxx)
                    project = re.search(r'project-[\d\w]+', file_id)
                    file = re.search(r'file-[\d\w]+', file_id)

                    # format correctly as dx link
                    if project and file:
                        dx_link = {
                            "$dnanexus_link": {
                                "project": project.group(),
                                "id": file.group()
                            }
                        }
                    elif file and not project:
                        dx_link = {"$dnanexus_link": file.group()}
                    else:
                        # not found a file ID
                        raise RuntimeError(
                            f"Provided reference doesn't appear "
                            f"valid: {reference} : {file_id}"
                        )

                    filled_config['modes'][mode]['inputs'][input] = dx_link

                break

            if not match:
                # this input isn't a reference file => add back as is
                filled_config['modes'][mode]['inputs'][input] = value

    print("And now it's filled:")
    prettier_print(filled_config)

    return filled_config


def parse_genepanels(contents) -> pd.DataFrame:
    """
    Parse genepanels file into nicely formatted DataFrame

    This will drop the HGNC ID column and keep the unique rows left (i.e.
    one row per clinical indication / panel), and adds the test code as
    a separate column.

    Example resultant dataframe:

    +-----------+-----------------------+---------------------------+
    | test_code |      indication       |        panel_name         |
    +-----------+-----------------------+---------------------------+
    | C1.1      | C1.1_Inherited Stroke |  CUH_Inherited Stroke_1.0 |
    | C2.1      | C2.1_INSR             |  CUH_INSR_1.0             |
    +-----------+-----------------------+---------------------------+

    Parameters
    ----------
    contents : list
        contents of genepanels file read from DXManage.read_dxfile()

    Returns
    -------
    pd.DataFrame
        DataFrame of genepanels file
    """
    genepanels = pd.DataFrame(
        [x.split('\t') for x in contents],
        columns=['indication', 'panel_name', 'hgnc_id']
    )
    genepanels.drop(columns=['hgnc_id'], inplace=True)  # chuck away HGNC ID
    genepanels.drop_duplicates(keep='first', inplace=True)
    genepanels.reset_index(inplace=True)
    genepanels = split_genepanels_test_codes(genepanels)

    return genepanels


def split_genepanels_test_codes(genepanels) -> pd.DataFrame:
    """
    Split out R/C codes from full CI name for easier matching
    against manifest

    +-----------------------+--------------------------+
    |      indication      |        panel_name         |
    +-----------------------+--------------------------+
    | C1.1_Inherited Stroke | CUH_Inherited Stroke_1.0 |
    | C2.1_INSR             | CUH_INSR_1.0             |
    +-----------------------+--------------------------+

                                    |
                                    ▼

    +-----------+-----------------------+---------------------------+
    | test_code |      indication      |        panel_name          |
    +-----------+-----------------------+---------------------------+
    | C1.1      | C1.1_Inherited Stroke |  CUH_Inherited Stroke_1.0 |
    | C2.1      | C2.1_INSR             |  CUH_INSR_1.0             |
    +-----------+-----------------------+---------------------------+


    Parameters
    ----------
    genepanels : pd.DataFrame
        dataframe of genepanels with 3 columns

    Returns
    -------
    pd.DataFrame
        genepanels with test code split to separate column

    Raises
    ------
    RuntimeError
        Raised when test code links to more than one clinical indication
    """
    genepanels['test_code'] = genepanels['indication'].apply(
        lambda x: x.split('_')[0] if re.match(r'[RC][\d]+\.[\d]+', x) else x
    )
    genepanels = genepanels[['test_code', 'indication', 'panel_name']]

    # sense check test code only points to one unique indication
    for code in set(genepanels['test_code'].tolist()):
        code_rows = genepanels[genepanels['test_code'] == code]
        if len(set(code_rows['indication'].tolist())) > 1:
            raise RuntimeError(
                f"Test code {code} linked to more than one indication in "
                f"genepanels!\n\t{code_rows['indication'].tolist()}"
            )

    print(f"Genepanels file: \n{genepanels}")

    return genepanels


def parse_manifest(contents, split_tests=False, subset=None) -> Tuple[pd.DataFrame, pd.DataFrame]:
    """
    Parse manifest data from file read in DNAnexus

    Handles both Gemini and Epic style manifest files

    Parameters
    ----------
    contents : list
        manifest file data
    split_tests : bool
        controls if to split multiple tests to be generated
        into separate reports
    subset : str
        comma separated string of sample names on which to ONLY run jobs

    Returns
    -------
    dict
        mapping of sampleID (str): 'tests': testCodes (list)
        e.g. {'sample1': {'tests': [['panel1']]}}
    dict
        mapping of sampleID (str): manifest_source (str; either 'Gemini'
        or 'Epic')

    Raises
    ------
    AssertionError
        Raised when Gemini manifest seems to have more than 2 columns
    AssertionError
        Raised when Epic manifest is missing one or more required columns
    RuntimeError
        Raised when a Epic sample name seems malformed (missing / wrongly
        formatted IDs)
    RuntimeError
        Raised when file doesn't appear to have either ';' or '\t' as delimiter
    RuntimeError
        Raised when sample names provided to subset are not in manifest
    """
    print(
        "\n \nParsing manifest file, file contents read from DNAnexus:\n\t",
        "\n\t".join(contents)
    )

    # turn manifest into a dict mapping sample ID to list of test codes,
    # duplicate samples in the same manifest for Epic samples will result
    # in >1 list of test codes , will be structured as:
    # {'sample1': {'tests': [['panel1', 'gene1'], ['panel2']]}}
    # for Gemini samples we will squash these down to a single list due
    # to how they are booked in and get split to multiple lines (it's going
    # away anyway so this is just for handling legacy samples)
    manifest_source = {}

    if all('\t' in x for x in contents if x):
        # this is an old Gemini manifest => should just have sampleID -> CI
        contents = [x.split('\t') for x in contents if x]

        source = 'Gemini'

        # sense check data does only have 2 columns
        assert all([len(x) == 2 for x in contents]), (
            f"Gemini manifest has more than 2 columns:\n\t{contents}"
        )

        # initialise a dict of sample names to add tests to
        sample_names = {x[0] for x in contents}
        data = {name: {'tests': [[]]} for name in sample_names}

        for sample, tests in contents:
            test_codes = tests.replace(' ', '').split(',')

            manifest_source[sample] = {'manifest_source': 'Gemini'}

            for test_code in test_codes:
                # add test codes to samples list, keeping just the code part
                # and not full string (i.e. R134.2 from
                # R134.1_Familialhypercholesterolaemia_P)
                match = re.match(r"[RC][\d]+\.[\d]+|_HGNC:[\d]+", test_code)
                if match:
                    code = match.group()
                else:
                    # this likely isn't valid, but will raise an error
                    # when we validate all test codes against genepanels
                    # in utils.check_manifest_valid_test_codes()
                    code = test_code

                data[sample]['tests'][0].append(code)

    elif all(';' in x for x in contents[1:] if x):
        # csv file => Epic style manifest
        # (not actually a csv file even though they call it .csv since it
        # has ; as a delimiter and everything is a lie)
        # first row is just batch ID and 2nd is column names
        contents = [x.split(';') for x in contents if x]
        manifest = pd.DataFrame(contents[2:], columns=contents[1])

        source = 'Epic'

        # sense check we have columns we need
        required = [
            'Instrument ID', 'Specimen ID', 'Re-analysis Instrument ID',
            'Re-analysis Specimen ID', 'Test Codes'
        ]

        assert not set(required) - set(manifest.columns.tolist()), (
            "Missing one or more required columns from Epic manifest"
        )

        # make sure we don't have any spaces from pesky humans
        # and their fat fingers
        columns = [
            'Instrument ID', 'Specimen ID', 'Re-analysis Instrument ID',
            'Re-analysis Specimen ID', 'Test Codes'
        ]

        # remove any spaces and SP- from specimen columns
        manifest[columns] = manifest[columns].applymap(
            lambda x: x.replace(' ', '') if x else x)
        manifest['Re-analysis Specimen ID'] = \
            manifest['Re-analysis Specimen ID'].str.replace(
                r'SP-|\.', '', regex=True)
        manifest['Specimen ID'] = \
            manifest['Specimen ID'].str.replace(r'SP-|\.', '', regex=True)

        # sample id may be split between 'Specimen ID' and 'Instrument ID' or
        # Re-analysis Specimen ID and Re-analysis Instrument ID columns, join
        # these as {InstrumentID-SpecimenID} to get a mapping of sample ID -> CI
        manifest['SampleID'] = manifest['Instrument ID'] + \
            '-' + manifest['Specimen ID']
        manifest['ReanalysisID'] = manifest['Re-analysis Instrument ID'] + \
            '-' + manifest['Re-analysis Specimen ID']

        manifest = manifest[['SampleID', 'ReanalysisID', 'Test Codes']]

        data = defaultdict(lambda: defaultdict(list))

        for idx, row in manifest.iterrows():
            # split test codes to list and sense check they're valid format
            # will be formatted as 'R211.1, , , ,' or 'HGNC:1234, , , ,' etc.
            test_codes = [
                x for x in row['Test Codes'].replace(' ', '').split(',') if x
            ]

            # preferentially use ReanalysisID if present
            if re.match(r"[\d\w]+-[\d\w]+", row.ReanalysisID):
                data[row.ReanalysisID]['tests'].append(test_codes)
                manifest_source[row.ReanalysisID] = {'manifest_source': 'Epic'}
            elif re.match(r"[\d\w]+-[\d\w]+", row.SampleID):
                data[row.SampleID]['tests'].append(test_codes)
                manifest_source[row.SampleID] = {'manifest_source': 'Epic'}
            else:
                # something funky with this sample naming
                raise RuntimeError(
                    f"Error in sample formatting of row {idx + 1} in manifest:"
                    f"\n\t{row}"
                )
    else:
        # throw an error here as something is up with the file
        raise RuntimeError("Manifest file provided does not seem valid")

    if subset:
        # subset specified, keep just these samples from manifest
        subset = subset.split(',')
        print(
            "Subsetting manifest and retaining only the "
            f"following samples: {subset}"
        )

        # check that provided sample names are in our manifest
        invalid = [x for x in subset if x not in data.keys()]

        if invalid:
            raise RuntimeError(
                f'Sample names provided to -isubset not in manifest: {invalid}'
            )

        data = {
            sample: tests for sample, tests in data.items()
            if sample in subset
        }

    if split_tests:
        data = split_manifest_tests(data)

    samples = ('\n\t').join([
        f"{x[0]} -> {x[1]['tests']}" for x in data.items()
    ])
    print(f"\n \n{source} manifest parsed:\n\t{samples}")

    return data, manifest_source


def filter_manifest_samples_by_files(
        manifest, files, name, pattern) -> Tuple[dict, list, list]:
    """
    Filter samples in manifest against those where required per sample
    files have been found with DXManage.find_files().

    Used where there may be required per sample files missing for a given
    sample (i.e. sample has failed or explicitly been excluded from running)

    Parameters
    ----------
    manifest : dict
        dict mapping sampleID -> testCodes from parse_manifest()
    files : list
        list of DXFile objects returned from DXMange.find_files()
    name : str
        name of file type to add as key to manifest dict
    pattern : str
        regex pattern for selecting parts of name to match on, i.e.
            (Gemini naming)
            manifest name : X12345
            vcf name      : X12345-GM12345_much_suffix.vcf.gz
            pattern       : r'^X[\d]+'

            (Epic naming)
            manifest_name : 124801362-23230R0131
            vcf name      : 124801362-23230R0131-23NGSCEN15-8128-M-96527.vcf.gz
            pattern       : r'^[\d\w]+-[\d\w]+'

    Returns
    -------
    dict
        subset of manifest mapping dict with samples removed that have
        no files and with DXFile objects added under '{name}' as a list
        for each sample where one or more files were found
    list
        list of sample IDs that didn't match the specified pattern
    list
        list of sample IDs that didn't match a file
    """
    # build mapping of prefix using given pattern to matching files
    # i.e. {'124801362-23230R0131': DXFileObject{'id': ...}}
    print(f"\n \nFiltering manifest samples against available {name} files")
    print(
        f"Total files before filtering against pattern "
        f"'{pattern}' : {len(files)}"
    )
    file_prefixes = defaultdict(list)

    for file in files:
        match = re.match(pattern, file['describe']['name'])
        if match:
            file_prefixes[match.group()].append(file)
    print(
        "Total files after filtering against pattern: "
        f"{len(file_prefixes.keys())}"
    )

    manifest_no_match = []
    manifest_no_files = []
    manifest_with_files = defaultdict(lambda: defaultdict(list))

    for sample in manifest.keys():
        match = re.match(pattern, sample)
        if not match:
            # sample ID doesn't match expected pattern
            print(
                f"Sample in manifest {sample} does not match expected "
                f"pattern: {pattern}, sample will be excluded from analysis"
            )
            manifest_no_match.append(sample)
        else:
            # we have prefix, try find matching files with same prefix
            sample_files = file_prefixes.get(match.group())
            if not sample_files:
                # found no files for this sample
                print(
                    f"No files found for {sample} using pattern {pattern}, "
                    f"prefix matched in samplename {match.group()}"
                )
                manifest_no_files.append(sample)
            else:
                # sample matches pattern and matches some file(s)
                manifest_with_files[sample] = manifest[sample]
                manifest_with_files[sample][name] = sample_files

    if manifest_no_match:
        print(
            f"{len(manifest_no_match)} samples in manifest didn't match "
            f"expected pattern of {pattern}: {manifest_no_match}"
        )

    if manifest_no_files:
        print(
            f"{len(manifest_no_files)} samples in manifest didn't "
            f"have any matching files: {manifest_no_files}"
        )

    return manifest_with_files, manifest_no_match, manifest_no_files


def check_manifest_valid_test_codes(manifest, genepanels) -> dict:
    """
    Parse through manifest dict of sampleID -> test codes to check
    all codes are valid and exclude those that are invalid against
    genepanels file

    Parameters
    ----------
    manifest : dict
        mapping of sampleID -> test codes
    genepanels : pd.DataFrame
        dataframe of genepanels file

    Returns
    -------
    dict
        dict of manifest with valid test codes

    Raises
    ------
    RuntimeError
        Raised if any invalid test codes requested for one or more samples
    """
    print("\n \nChecking test codes in manifest are valid...")
    invalid = defaultdict(list)
    valid = defaultdict(lambda: defaultdict(list))

    genepanels_test_codes = sorted(set(genepanels['test_code'].tolist()))

    print(f"Current valid test codes:\n\t{genepanels_test_codes}")

    for sample, test_codes in manifest.items():
        sample_invalid_test = []

        if test_codes['tests'] == [[]]:
            # sample has no booked tests => chuck it in the error bucket
            invalid[sample].append('No tests booked for sample')
            continue

        # test codes stored under 'tests' key and is a list of lists
        # dependent on what genes / panels have been requested
        for test_list in test_codes['tests']:
            valid_tests = []

            for test in test_list:
                if test in genepanels_test_codes or re.search(r'HGNC:[\d]+', test):
                    valid_tests.append(test)
                elif test == 'Research Use':
                    # more Epic weirdness, chuck these out but don't break
                    print(
                        f"WARNING: {sample} booked for 'Research Use' test, "
                        f"skipping this test code and continuing..."
                    )
                else:
                    sample_invalid_test.append(test)
            if valid_tests:
                # one or more requested test is in genepanels
                valid[sample]['tests'].append(sorted(set(valid_tests)))

        if sample_invalid_test:
            # sample had one or more invalid test code
            invalid[sample].extend(sample_invalid_test)

    if invalid:
        raise RuntimeError(
            f"One or more samples had an invalid test code requested: {invalid}"
        )
    else:
        print("All sample test codes valid!")

    return valid


def split_manifest_tests(data) -> dict:
    """
    Split test codes to individual items to generate separate reports
    instead of being combined

    Data structure before will be some form of: {
        "sample1" : {'tests': [['panel1', 'panel2', '_gene1']]},
        "sample2" : {'tests': [['panel3']]},
        "sample3" : {'tests': [['panel1'], ['panel2', 'gene2', 'gene3']]},
        "sample4" : {'tests': [['panel1' 'gene1'], ['panel2', 'gene2']]}
    }

    which will change to: {
        "sample1" : {'tests': [['panel1'], ['panel2'], ['_gene1']]},
        "sample2" : {'tests': [['panel3']]},
        "sample3" : {'tests': [['panel1'], ['panel2'], ['gene2', 'gene3']]},
        "sample4" : {'tests': [['panel1'], ['gene1'], ['panel2'], ['gene2']]}
    }

    n.b. genes in the same initial sub list will always be grouped together
    to not generate single gene reports (e.g. sample3 above), and where there
    are single genes in more than one sub list (i.e. from 2 different lines
    in the manifest) these will not be grouped into one (e.g. sample4 above)


    Parameters
    ----------
    data : dict
        mapping of SampleID : [[testCode1, testCode2]]

    Returns
    -------
    dict
        mapping of SampleID: 'tests': [[testCode1], [testCode2], ...]
    """
    split_data = defaultdict(lambda: defaultdict(list))

    for sample, test_codes in data.items():
        all_split_test_codes = []
        for test_list in test_codes['tests']:
            test_genes = []
            for sub_test in test_list:
                if re.match(r"[RC][\d]+\.[\d]+", sub_test):
                    # it's a panel => split it out
                    all_split_test_codes.append([sub_test])
                else:
                    # it's a gene, add these back to a list to group
                    test_genes.append(sub_test)
            if test_genes:
                # there were some single genes to test
                all_split_test_codes.append(sorted(set(test_genes)))

        split_data[sample]['tests'].extend(all_split_test_codes)

    return split_data


def add_panels_and_indications_to_manifest(manifest, genepanels) -> dict:
    """
    Add panel and clinical indication strings to the manifest dict.

    This adds in the panels and clinical indications for each test code
    to the manifest under the keys 'panels' and 'indications'. These will
    be structured the same as the tests list of lists, matching the order
    and length. This then allows combining these as strings when configuring
    inputs such as panel strings for generate_bed.

    Example manifest dict before:
    "X223201" : {
        'tests': [['R168.1', '_HGNC:20499'], ['R134.1']]
    }

    Example manifest dict after:
    "X223201" : {
        'tests': [['R168.1', '_HGNC:20499'], ['R134.1']],
        'panels: [
            ['Non-acute porphyrias_1.4', '_HGNC:20499'],
            ['Familial hypercholesterolaemia (GMS)_2.0']
        ],
        'indications': [
            ['R168.1_Non-acute porphyrias_P', '_HGNC:20499'],
            ['R134.1_Familial hypercholesterolaemia_P']
        ]
    }

    Parameters
    ----------
    manifest : dict
        sample -> tests mapping dict of manifest
    genepanels : pd.DataFrame
        dataframe of genepanels file

    Returns
    -------
    dict
        manifest dict with additional panel and indication strings

    Raises
    ------
    AssertionError
        Raised when given test code for sample could not be found in
        genepanels dataframe
    RuntimeError
        Raised when test doesn't appear to match valid R/C code or HGNC ID
    """
    print("\n \nFinding panels and clinical indications for tests")
    print("Manifest before")
    PPRINT(manifest)

    manifest_with_panels = {}

    for sample, values in manifest.items():
        sample_tests = {
            'tests': values['tests'],
            'panels' : [],
            'indications': []
        }
        for test_list in values['tests']:
            panels = []
            indications = []
            for test in test_list:
                if re.fullmatch(r'[RC][\d]+\.[\d]+', test):
                    # get genepanels row for current test prefix, should just
                    # be one since we dropped HGNC ID column and duplicates

                    # SPOILER: in older genepanels it isn't always 1:1 as we
                    # have 'single gene panels' (which aren't actually single
                    # genes as there's multiple but OH WELL). This is not a
                    # thing in Eris and there's only ~20, so for these we will
                    # just dump all the single gene 'panel' names into one
                    # and they can deal with that, example of this hot mess:
                    # test_code          indication                 panel_name
                    # R371.1  R371.1_Malignant hyperthermia_P  HGNC:10483_SG_panel_1.0.0
                    # R371.1  R371.1_Malignant hyperthermia_P   HGNC:1397_SG_panel_1.0.0
                    # R371.1  R371.1_Malignant hyperthermia_P  HGNC:28423_SG_panel_1.0.0
                    #
                    # which would result in:
                    # R371.1 -> HGNC:10483_SG_panel_1.0.0;HGNC:1397_SG_panel_1.0.0;HGNC:28423_SG_panel_1.0.0

                    genepanels_row = genepanels[genepanels['test_code'] == test]

                    assert not genepanels_row.empty, (
                        f"Filtering genepanels for {test} returned empty df"
                    )

                    if len(genepanels_row.index) > 1:
                        # munge the panel strings together to handle the above
                        print(
                            f'Test code {test} has >1 panel name assigned, '
                            f'these will be combined:\n\t{genepanels_row}'
                        )
                        panel_str = ';'.join(
                            genepanels_row['panel_name'].tolist()
                        )

                        # try clean up the panel string and drop
                        # duplicated _SG_panel_1.0.0
                        if '_SG_panel_1.0.0' in panel_str:
                            panel_str = (
                                f"{re.sub(r'_SG_panel_1.0.0', '', panel_str)}"
                                "_SG_panel_1.0.0"
                            )
                    else:
                        # this is nice and sane and 1:1
                        panel_str = genepanels_row.iloc[0].panel_name

                    panels.append(panel_str)
                    indications.append(genepanels_row.iloc[0].indication)

                elif re.fullmatch(r'_HGNC:[\d]+', test):
                    # add gene IDs as is to all lists
                    panels.append(test)
                    indications.append(test)
                else:
                    # we already validated earlier all the test codes so
                    # shouldn't get here
                    raise RuntimeError(
                        "Error occurred selecting test from genepanels for "
                        f"test {test}"
                    )
            sample_tests['panels'].append(panels)
            sample_tests['indications'].append(indications)

        manifest_with_panels[sample] = sample_tests

    print("Manifest after")
    PPRINT(manifest_with_panels)

    return manifest_with_panels


def check_athena_version(workflow, stage_inputs, indications) -> dict:
    """
    Checks the version of eggd_athena being used in SNV reports workflow,
    and if >=1.6.0 adds additional input of clinical indication string.

    Parameters
    ----------
    workflow : dict
        dxpy.describe() output of the workflow
    stage_inputs : dict
        inputs dictionary to add input to
    indications : str
        str of clinical indication to add as input to eggd_athena/1.6.0+

    Returns
    -------
    dict
        inputs dictionary with added input
    """
    athena_version = [
        x['executable'] for x in workflow['stages']
        if 'athena' in x['executable']
    ]

    if athena_version:
        if Version(
            re.search(r'[\d]\.[\d]\.[\d]', athena_version[0]).group()
        ) >= Version('1.6.0'):
            stage_inputs['stage-rpt_athena.indication'] = indications

    return stage_inputs


def check_exclude_samples(samples, exclude, mode, single_dir=None) -> dict:
    """
    Exclude samples specified to either -iexclude_samples or
    -iexclude_samples_file from the manifest used for CNV calling
    and / or CNV reports

    Parameters
    ----------
    samples : list
        list of sample names, will either be list of bam files found
        (before CNV calling) or sample names from manifest (if called
        from CNV reports)
    exclude : list[str]
        list of sample names to exclude from generating reports (n.b.
        this is ONLY for CNV reports), will be formatted as
        InstrumentID-SpecimenID (i.e. [123245111-33202R00111, ...])
    mode : str
        calling | reports, used to add context to error message
    single_dir : str (optional)
        single output directory, used to check for bam files where given
        sample doesn't appear in manifest to ensure its not a typo for
        launching reports

    Raises
    -------
    RuntimeError
        Raised when one or more exclude_samples not present in sample list
    """
    print("Checking provided exclude sample names are valid...")
<<<<<<< HEAD
    print(f"Samples specified to exclude:\n{prettier_print(exclude)}")

=======

    # check that provided exclude names/patterns match to at least one
    # sample, excluding the control pattern as there may not be one
>>>>>>> 5c11d20f
    exclude_not_present = [
        name for name in exclude
        if not any([re.match(name, sample) for sample in samples])
        and not name == r'^\w+-\w+Q\w+-'
    ]

    if exclude_not_present:
        if mode == 'reports' and single_dir:
            # one or more exclude samples not in manifest samples passed,
            # check the single output directory for BAM files, if found
            # count these as valid and drop from the exclude_not_present
            print(
                "The following samples were not present in the list of valid "
                f"sample names: {exclude_not_present}\n\nChecking the single "
                f"output directory ({single_dir}) for BAM files to be able "
                "to exclude"
            )
            sample_with_bam = []

            # ensure if single dir being specified with a project we use it
            project = None
            if single_dir.startswith('project-'):
                project, single_dir = single_dir.split(':', 1)

            for sample in exclude_not_present:
                print(
                    f"\nChecking {sample} for BAM file in project {project} "
                    f"and folder {single_dir}"
                )
                bam = list(dxpy.find_data_objects(
                    name=f"^{sample}.*.bam$",
                    name_mode='regexp',
                    project=project,
                    folder=single_dir,
                    limit=1,
                    describe=True
                ))

                if bam:
                    print(f"Found bam file: {bam[0]['describe']['name']}")
                    sample_with_bam.append(sample)
                else:
                    print(f"No bam file found for {sample}")

            exclude_not_present = list(
                set(exclude_not_present) - set(sample_with_bam))

            if not exclude_not_present:
                print(
                    "All samples specified to exclude have BAM file present "
                    "and therefore valid to be excluded from running reports"
                )
                return

        # provide some more info in logs for debugging
        print(
            f"Samples provided to exclude: {exclude}"
        )
        if mode == "calling":
            print(f"BAM files found to use for CNV calling: {samples}")
        else:
            print(f"Samples parsed from manifest: {samples}")

        print(
            "Samples specified to exclude that do not appear to be valid: "
            f"{exclude_not_present}"
        )

        raise RuntimeError(
            f"samples provided to exclude from CNV {mode} "
            f"not valid: {exclude_not_present}"
        )
    else:
        print("All exclude sample names valid")<|MERGE_RESOLUTION|>--- conflicted
+++ resolved
@@ -1023,14 +1023,9 @@
         Raised when one or more exclude_samples not present in sample list
     """
     print("Checking provided exclude sample names are valid...")
-<<<<<<< HEAD
     print(f"Samples specified to exclude:\n{prettier_print(exclude)}")
 
-=======
-
     # check that provided exclude names/patterns match to at least one
-    # sample, excluding the control pattern as there may not be one
->>>>>>> 5c11d20f
     exclude_not_present = [
         name for name in exclude
         if not any([re.match(name, sample) for sample in samples])
