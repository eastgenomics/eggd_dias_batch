--- conflicted
+++ resolved
@@ -3,15 +3,11 @@
 from collections import defaultdict
 
 import datetime
-import json
 import subprocess
 import uuid
-<<<<<<< HEAD
 
 
 from config import happy_stage_prefix
-=======
->>>>>>> 6562bbf3
 
 
 # Generic functions
@@ -203,12 +199,8 @@
                         if header == "Sample_ID"
                     ][0]
                 else:
-<<<<<<< HEAD
                     if line[sample_id_pos] != "NA12878":
                         sample_ids.append(line[sample_id_pos])
-=======
-                    sample_ids.append(line[sample_id_pos])
->>>>>>> 6562bbf3
 
                 index += 1
             else:
@@ -218,82 +210,6 @@
     return sample_ids
 
 
-<<<<<<< HEAD
-=======
-def fill_stage_input_dict(workflow_out_dir, stage_input_dict):
-    for stage_input, stage_input_info in stage_input_dict.items():
-        # workflow_out_dir = "/output/dias_v1.0.0_DEV-200430-1/"  # DEBUG
-        input_app_dir = find_app_dir(
-            workflow_out_dir, stage_input_info["app"]
-        )
-        stage_input_dict[stage_input]["file_list"] = get_stage_input_file_list(
-            input_app_dir, app_subdir=stage_input_info["subdir"],
-            filename_pattern=stage_input_info["pattern"]
-        )
-
-    return stage_input_dict
-
-
-def make_dias_batch_file(
-    stage_input_dict, workflow_type, workflow_specificity
-):
-    batch_uuid = str(uuid.uuid4())
-    batch_filename = ".".join([batch_uuid, "tsv"])
-
-    headers = ["batch ID"]
-    values = []
-
-    if workflow_type == "multi":
-        values.append("multi")
-
-        # Hap.py - static values
-        headers.append(workflow_specificity)
-        values.append("NA12878")
-    elif workflow_type == "reports":
-        values.append("reports")
-
-        for stage, file_id in workflow_specificity.iteritems():
-            # dynamic files to be added in the batch_tsv
-            headers.append(stage)
-            values.append("")
-            values.append(file_id)
-
-    # For each stage add the column header and the values in that column
-    for stage_input in stage_input_dict:
-
-        if len(stage_input_dict[stage_input]["file_list"]) == 0:
-            continue
-
-        headers.append(stage_input)  # col for file name
-        headers.append(" ".join([stage_input, "ID"]))  # col for file ID
-
-        # One file in file list - no need to merge into array
-        if len(stage_input_dict[stage_input]["file_list"]) == 1:
-            file_ids = stage_input_dict[stage_input]["file_list"][0]
-            values.append("")  # No need to provide file name in batch file
-            values.append(file_ids)
-
-        # make a square bracketed comma separated list if multiple input files
-        elif len(stage_input_dict[stage_input]["file_list"]) > 1:
-            # Square bracketed csv list
-            file_id_list = [
-                file_id
-                for file_id in stage_input_dict[stage_input]["file_list"]
-            ]
-            file_ids = "[{file_ids}]".format(file_ids=",".join(file_id_list))
-            values.append("")  # No need to provide file name in batch file
-            values.append(file_ids)
-
-    # Write the file content
-    with open(batch_filename, "w") as b_fh:
-        for line in [headers, values]:
-            tsv_line = "\t".join(line) + "\n"
-            b_fh.write(tsv_line)
-
-    return batch_filename
-
-
->>>>>>> 6562bbf3
 def make_workflow_out_dir(workflow_id, workflow_out_dir="/output/"):
     workflow_name = get_object_attribute_from_object_id_or_path(
         workflow_id, "Name"
@@ -319,7 +235,6 @@
 
         i += 1
 
-<<<<<<< HEAD
     return None
 
 
@@ -457,7 +372,4 @@
             if index.isdigit() and index > index_to_return:
                 index_to_return = int(index)+1
 
-    return index_to_return
-=======
-    return None
->>>>>>> 6562bbf3
+    return index_to_return