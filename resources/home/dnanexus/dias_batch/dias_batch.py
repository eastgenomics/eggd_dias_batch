--- conflicted
+++ resolved
@@ -247,12 +247,8 @@
             single_output_dir=single_output_dir,
             manifest=manifest,
             manifest_source=manifest_source,
-<<<<<<< HEAD
-            config=assay_config['modes']['cnv_reports']
-=======
-            config=assay_config,
+            config=assay_config['modes']['cnv_reports'],
             sample_limit=sample_limit
->>>>>>> 25e57979
         )
 
         launched_jobs['cnv_reports'] = cnv_report_jobs
