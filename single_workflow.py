--- conflicted
+++ resolved
@@ -14,10 +14,7 @@
     fastqc_fastqs_input_stage,
 )
 from general_functions import (
-<<<<<<< HEAD
     make_workflow_out_dir,
-=======
->>>>>>> 6562bbf3
     format_relative_paths,
     get_workflow_stage_info,
     make_app_out_dirs,
@@ -140,14 +137,9 @@
     )
     ss_batch_file = make_ss_dias_batch_file(input_dir)
     app_relative_paths = format_relative_paths(ss_workflow_stage_info)
-<<<<<<< HEAD
 
     command = (
         "dx run --yes --rerun-stage '*' {} --batch-tsv {} --destination={} {}"
-=======
-    command = (
-        'dx run --yes --rerun-stage "*" {} --batch-tsv {} --destination={} {}'
->>>>>>> 6562bbf3
     ).format(
             ss_workflow_id,
             ss_batch_file,
@@ -155,7 +147,6 @@
             app_relative_paths
         )
 
-<<<<<<< HEAD
     if dry_run is True:
         print("Created workflow dir: {}".format(ss_workflow_out_dir))
         print("Stage info:")
@@ -172,17 +163,6 @@
         print("Deleting '{}' as part of the dry-run".format(ss_workflow_out_dir))
         delete_folders_cmd = "dx rm -r {}".format(ss_workflow_out_dir)
         subprocess.call(delete_folders_cmd, shell=True)
-=======
-    if dry_run:
-        print("Created workflow dir: {}".format(ss_workflow_out_dir))
-        print("Stage info:")
-        print(json.dumps(OrderedDict(sorted(ss_workflow_stage_info.iteritems())), indent=2))
-        print("Created apps out dir: {}")
-        print(json.dumps(OrderedDict(sorted(ss_app_out_dirs.iteritems())), indent=4))
-        print("Created batch tsv: {}".format(ss_batch_file))
-        print("Format of stage output dirs: {}".format(app_relative_paths))
-        print("Final cmd ran: {}".format(command))
->>>>>>> 6562bbf3
     else:
         subprocess.call(command, shell=True)
 
